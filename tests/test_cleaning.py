--- conflicted
+++ resolved
@@ -1,39 +1,29 @@
 from votekit.profile import PreferenceProfile
 from votekit.ballot import Ballot
-<<<<<<< HEAD
 from votekit.cleaning import remove_empty_ballots, deduplicate_profiles
-=======
-from votekit.cleaning import remove_empty_ballots
 from fractions import Fraction
->>>>>>> e27863a5
 
 
 def test_remove_empty_ballots():
     profile = PreferenceProfile(
         ballots=[
-<<<<<<< HEAD
-            Ballot(ranking=[{"A"}, {"B"}, {"C"}], weight=1),
-            Ballot(ranking=[], weight=1),
-=======
             Ballot(ranking=[{"A"}, {"B"}, {"C"}], weight=Fraction(1)),
             Ballot(ranking=[], weight=Fraction(1)),
->>>>>>> e27863a5
         ]
     )
     profile_cleaned = remove_empty_ballots(profile)
     assert len(profile_cleaned.get_ballots()) == 1
     ballot = profile_cleaned.get_ballots()[0]
-<<<<<<< HEAD
     assert ballot.ranking == [{"A"}, {"B"}, {"C"}]
 
 
 def test_deduplicate_single():
     dirty = PreferenceProfile(
-        ballots=[Ballot(ranking=[{"A"}, {"A"}, {"B"}, {"C"}], weight=1)]
+        ballots=[Ballot(ranking=[{"A"}, {"A"}, {"B"}, {"C"}], weight=Fraction(1))]
     )
     profile_res = deduplicate_profiles(dirty)
     cleaned = PreferenceProfile(
-        ballots=[Ballot(ranking=[{"A"}, {"B"}, {"C"}], weight=1)]
+        ballots=[Ballot(ranking=[{"A"}, {"B"}, {"C"}], weight=Fraction(1))]
     )
     assert cleaned == profile_res
 
@@ -41,14 +31,24 @@
 def test_deduplicate_mult_voters_same_rankings():
     dirty = PreferenceProfile(
         ballots=[
-            Ballot(ranking=[{"A"}, {"A"}, {"B"}, {"C"}], weight=1, voters={"tom"}),
-            Ballot(ranking=[{"A"}, {"A"}, {"B"}, {"C"}], weight=1, voters={"andy"}),
+            Ballot(
+                ranking=[{"A"}, {"A"}, {"B"}, {"C"}], weight=Fraction(1), voters={"tom"}
+            ),
+            Ballot(
+                ranking=[{"A"}, {"A"}, {"B"}, {"C"}],
+                weight=Fraction(1),
+                voters={"andy"},
+            ),
         ]
     )
     profile_res = deduplicate_profiles(dirty)
     cleaned = PreferenceProfile(
         ballots=[
-            Ballot(ranking=[{"A"}, {"B"}, {"C"}], weight=2, voters={"tom", "andy"})
+            Ballot(
+                ranking=[{"A"}, {"B"}, {"C"}],
+                weight=Fraction(2),
+                voters={"tom", "andy"},
+            )
         ]
     )
     assert cleaned == profile_res
@@ -57,15 +57,21 @@
 def test_deduplicate_mult_voters_diff_rankings():
     dirty = PreferenceProfile(
         ballots=[
-            Ballot(ranking=[{"A"}, {"A"}, {"B"}, {"B"}], weight=1, voters={"tom"}),
-            Ballot(ranking=[{"A"}, {"A"}, {"B"}, {"C"}], weight=1, voters={"andy"}),
+            Ballot(
+                ranking=[{"A"}, {"A"}, {"B"}, {"B"}], weight=Fraction(1), voters={"tom"}
+            ),
+            Ballot(
+                ranking=[{"A"}, {"A"}, {"B"}, {"C"}],
+                weight=Fraction(1),
+                voters={"andy"},
+            ),
         ]
     )
     profile_res = deduplicate_profiles(dirty)
     cleaned = PreferenceProfile(
         ballots=[
-            Ballot(ranking=[{"A"}, {"B"}], weight=1, voters={"tom"}),
-            Ballot(ranking=[{"A"}, {"B"}, {"C"}], weight=1, voters={"andy"}),
+            Ballot(ranking=[{"A"}, {"B"}], weight=Fraction(1), voters={"tom"}),
+            Ballot(ranking=[{"A"}, {"B"}, {"C"}], weight=Fraction(1), voters={"andy"}),
         ]
     )
     assert cleaned == profile_res
@@ -74,13 +80,25 @@
 def test_deduplicate_mult_voters_ties():
     dirty = PreferenceProfile(
         ballots=[
-            Ballot(ranking=[{"C", "A"}, {"A", "C"}, {"B"}], weight=1, voters={"tom"}),
-            Ballot(ranking=[{"A", "C"}, {"C", "A"}, {"B"}], weight=1, voters={"andy"}),
+            Ballot(
+                ranking=[{"C", "A"}, {"A", "C"}, {"B"}],
+                weight=Fraction(1),
+                voters={"tom"},
+            ),
+            Ballot(
+                ranking=[{"A", "C"}, {"C", "A"}, {"B"}],
+                weight=Fraction(1),
+                voters={"andy"},
+            ),
         ]
     )
     profile_res = deduplicate_profiles(dirty)
     cleaned = PreferenceProfile(
-        ballots=[Ballot(ranking=[{"C", "A"}, {"B"}], weight=2, voters={"tom", "andy"})]
+        ballots=[
+            Ballot(
+                ranking=[{"C", "A"}, {"B"}], weight=Fraction(2), voters={"tom", "andy"}
+            )
+        ]
     )
     assert cleaned == profile_res
 
@@ -88,18 +106,15 @@
 def test_deduplicate_no_voters_diff_rankings():
     dirty = PreferenceProfile(
         ballots=[
-            Ballot(ranking=[{"A"}, {"A"}, {"B"}, {"B"}], weight=1),
-            Ballot(ranking=[{"A"}, {"A"}, {"B"}, {"C"}], weight=1),
+            Ballot(ranking=[{"A"}, {"A"}, {"B"}, {"B"}], weight=Fraction(1)),
+            Ballot(ranking=[{"A"}, {"A"}, {"B"}, {"C"}], weight=Fraction(1)),
         ]
     )
     profile_res = deduplicate_profiles(dirty)
     cleaned = PreferenceProfile(
         ballots=[
-            Ballot(ranking=[{"A"}, {"B"}], weight=1),
-            Ballot(ranking=[{"A"}, {"B"}, {"C"}], weight=1),
+            Ballot(ranking=[{"A"}, {"B"}], weight=Fraction(1)),
+            Ballot(ranking=[{"A"}, {"B"}, {"C"}], weight=Fraction(1)),
         ]
     )
-    assert cleaned == profile_res
-=======
-    assert ballot.ranking == [{"A"}, {"B"}, {"C"}]
->>>>>>> e27863a5
+    assert cleaned == profile_res