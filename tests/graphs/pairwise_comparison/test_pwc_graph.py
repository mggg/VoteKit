import networkx as nx
import networkx.algorithms.isomorphism as iso

from votekit.ballot import Ballot
from votekit.graphs.pairwise_comparison_graph import PairwiseComparisonGraph
from votekit.pref_profile import PreferenceProfile
from votekit.cvr_loaders import load_ranking_csv
from votekit.cleaning import remove_and_condense

from matplotlib.axes import Axes
import pytest

from pathlib import Path

BASE_DIR = Path(__file__).resolve().parents[2]
CSV_DIR = BASE_DIR / "data/csv/"
portland_profile = remove_and_condense(
    "skipped",
<<<<<<< HEAD
    load_ranking_csv(
        CSV_DIR / "Portland_D3_Condensed.csv",
        rank_cols=[1, 2, 3, 4, 5, 6],
        header_row=0,
    ),
=======
    load_csv(str(CSV_DIR / "Portland_D3_Condensed.csv"), rank_cols=[1, 2, 3, 4, 5, 6]),
>>>>>>> 882c40f9
)


ballot_list = (
    Ballot(
        ranking=tuple(map(frozenset, [{"A"}, {"C"}, {"D"}, {"B"}, {"E"}])), weight=10
    ),
    Ballot(
        ranking=tuple(map(frozenset, [{"A"}, {"B"}, {"C"}, {"D"}, {"E"}])), weight=10
    ),
    Ballot(
        ranking=tuple(map(frozenset, [{"D"}, {"A"}, {"E"}, {"B"}, {"C"}])), weight=10
    ),
    Ballot(ranking=tuple(map(frozenset, [{"A"}])), weight=24),
)
TEST_PROFILE = PreferenceProfile(ballots=ballot_list)

simple_ballot_list = (
    Ballot(ranking=tuple(map(frozenset, [{"C"}, {"B"}, {"A"}])), weight=10),
    Ballot(ranking=tuple(map(frozenset, [{"A"}, {"C"}, {"B"}])), weight=10),
    Ballot(ranking=tuple(map(frozenset, [{"B"}, {"A"}, {"C"}])), weight=10),
)
SIMPLE_TEST_PROFILE = PreferenceProfile(ballots=simple_ballot_list)

EDGE_WEIGHT_0_PROFILE = PreferenceProfile(
    ballots=(
        Ballot(ranking=tuple(map(frozenset, ({"A"}, {"B"}, {"C"})))),
        Ballot(ranking=tuple(map(frozenset, ({"A"}, {"C"}, {"B"})))),
        Ballot(ranking=tuple(map(frozenset, ({"B"}, {"A"}, {"C"}))), weight=2),
    )
)


def test_constructor_sequence():
    pwcg = PairwiseComparisonGraph(TEST_PROFILE)
    assert isinstance(pwcg, PairwiseComparisonGraph)


def test_graph_build():
    pwcg = PairwiseComparisonGraph(SIMPLE_TEST_PROFILE)
    pwcg_graph = pwcg.pairwise_graph

    target_graph = nx.DiGraph()
    target_graph.add_nodes_from(["A", "B", "C"])
    target_graph.add_weighted_edges_from(
        [("A", "C", 10), ("B", "A", 10), ("C", "B", 10)]
    )

    edge_match = iso.numerical_edge_match("weight", 1)
    assert nx.is_isomorphic(pwcg_graph, target_graph, edge_match=edge_match)


def test_ties_or_beats():
    pwcg = PairwiseComparisonGraph(SIMPLE_TEST_PROFILE)

    assert pwcg.ties_or_beats("A") == {"B"}


def test_pwcg_dominating_tiers():
    pwcg = PairwiseComparisonGraph(TEST_PROFILE)
    dominating_tiers = pwcg.get_dominating_tiers()

    assert dominating_tiers == [{"A"}, {"B", "C", "D"}, {"E"}]

    pwcg = PairwiseComparisonGraph(EDGE_WEIGHT_0_PROFILE)
    dominating_tiers = pwcg.get_dominating_tiers()

    assert dominating_tiers == [{"A", "B"}, {"C"}]


def test_pwcg_has_condorcet_winner():
    pwcg = PairwiseComparisonGraph(TEST_PROFILE)
    assert pwcg.has_condorcet_winner()


def test_pwcg_get_condorcet_winner():
    pwcg = PairwiseComparisonGraph(TEST_PROFILE)
    assert pwcg.get_condorcet_winner() == "A"


def test_get_condorcet_cycles():
    pwcg = PairwiseComparisonGraph(portland_profile)

    cycles = pwcg.get_condorcet_cycles()

    assert cycles[0] == {"Cristal Azul Otero", "Kezia Wanner", "Philippe Knab"}


def test_has_condorcet_cycles():
    pwcg = PairwiseComparisonGraph(portland_profile)
    assert pwcg.has_condorcet_cycles()


def test_draw_pwcg():
    pwcg = PairwiseComparisonGraph(TEST_PROFILE)
    ax = pwcg.draw()

    assert isinstance(ax, Axes)

    pwcg = PairwiseComparisonGraph(TEST_PROFILE)
    ax = pwcg.draw(candidate_list=["A", "B", "C"])

    assert isinstance(ax, Axes)


def test_draw_pwcg_non_candidate_error():
    pwcg = PairwiseComparisonGraph(TEST_PROFILE)
    with pytest.raises(
        AssertionError,
        match="Invalid candidates found:",
    ):
        pwcg.draw(candidate_list=["A", "B", "Chris"])
<|MERGE_RESOLUTION|>--- conflicted
+++ resolved
@@ -1,139 +1,135 @@
-import networkx as nx
-import networkx.algorithms.isomorphism as iso
-
-from votekit.ballot import Ballot
-from votekit.graphs.pairwise_comparison_graph import PairwiseComparisonGraph
-from votekit.pref_profile import PreferenceProfile
-from votekit.cvr_loaders import load_ranking_csv
-from votekit.cleaning import remove_and_condense
-
-from matplotlib.axes import Axes
-import pytest
-
-from pathlib import Path
-
-BASE_DIR = Path(__file__).resolve().parents[2]
-CSV_DIR = BASE_DIR / "data/csv/"
-portland_profile = remove_and_condense(
-    "skipped",
-<<<<<<< HEAD
-    load_ranking_csv(
-        CSV_DIR / "Portland_D3_Condensed.csv",
-        rank_cols=[1, 2, 3, 4, 5, 6],
-        header_row=0,
-    ),
-=======
-    load_csv(str(CSV_DIR / "Portland_D3_Condensed.csv"), rank_cols=[1, 2, 3, 4, 5, 6]),
->>>>>>> 882c40f9
-)
-
-
-ballot_list = (
-    Ballot(
-        ranking=tuple(map(frozenset, [{"A"}, {"C"}, {"D"}, {"B"}, {"E"}])), weight=10
-    ),
-    Ballot(
-        ranking=tuple(map(frozenset, [{"A"}, {"B"}, {"C"}, {"D"}, {"E"}])), weight=10
-    ),
-    Ballot(
-        ranking=tuple(map(frozenset, [{"D"}, {"A"}, {"E"}, {"B"}, {"C"}])), weight=10
-    ),
-    Ballot(ranking=tuple(map(frozenset, [{"A"}])), weight=24),
-)
-TEST_PROFILE = PreferenceProfile(ballots=ballot_list)
-
-simple_ballot_list = (
-    Ballot(ranking=tuple(map(frozenset, [{"C"}, {"B"}, {"A"}])), weight=10),
-    Ballot(ranking=tuple(map(frozenset, [{"A"}, {"C"}, {"B"}])), weight=10),
-    Ballot(ranking=tuple(map(frozenset, [{"B"}, {"A"}, {"C"}])), weight=10),
-)
-SIMPLE_TEST_PROFILE = PreferenceProfile(ballots=simple_ballot_list)
-
-EDGE_WEIGHT_0_PROFILE = PreferenceProfile(
-    ballots=(
-        Ballot(ranking=tuple(map(frozenset, ({"A"}, {"B"}, {"C"})))),
-        Ballot(ranking=tuple(map(frozenset, ({"A"}, {"C"}, {"B"})))),
-        Ballot(ranking=tuple(map(frozenset, ({"B"}, {"A"}, {"C"}))), weight=2),
-    )
-)
-
-
-def test_constructor_sequence():
-    pwcg = PairwiseComparisonGraph(TEST_PROFILE)
-    assert isinstance(pwcg, PairwiseComparisonGraph)
-
-
-def test_graph_build():
-    pwcg = PairwiseComparisonGraph(SIMPLE_TEST_PROFILE)
-    pwcg_graph = pwcg.pairwise_graph
-
-    target_graph = nx.DiGraph()
-    target_graph.add_nodes_from(["A", "B", "C"])
-    target_graph.add_weighted_edges_from(
-        [("A", "C", 10), ("B", "A", 10), ("C", "B", 10)]
-    )
-
-    edge_match = iso.numerical_edge_match("weight", 1)
-    assert nx.is_isomorphic(pwcg_graph, target_graph, edge_match=edge_match)
-
-
-def test_ties_or_beats():
-    pwcg = PairwiseComparisonGraph(SIMPLE_TEST_PROFILE)
-
-    assert pwcg.ties_or_beats("A") == {"B"}
-
-
-def test_pwcg_dominating_tiers():
-    pwcg = PairwiseComparisonGraph(TEST_PROFILE)
-    dominating_tiers = pwcg.get_dominating_tiers()
-
-    assert dominating_tiers == [{"A"}, {"B", "C", "D"}, {"E"}]
-
-    pwcg = PairwiseComparisonGraph(EDGE_WEIGHT_0_PROFILE)
-    dominating_tiers = pwcg.get_dominating_tiers()
-
-    assert dominating_tiers == [{"A", "B"}, {"C"}]
-
-
-def test_pwcg_has_condorcet_winner():
-    pwcg = PairwiseComparisonGraph(TEST_PROFILE)
-    assert pwcg.has_condorcet_winner()
-
-
-def test_pwcg_get_condorcet_winner():
-    pwcg = PairwiseComparisonGraph(TEST_PROFILE)
-    assert pwcg.get_condorcet_winner() == "A"
-
-
-def test_get_condorcet_cycles():
-    pwcg = PairwiseComparisonGraph(portland_profile)
-
-    cycles = pwcg.get_condorcet_cycles()
-
-    assert cycles[0] == {"Cristal Azul Otero", "Kezia Wanner", "Philippe Knab"}
-
-
-def test_has_condorcet_cycles():
-    pwcg = PairwiseComparisonGraph(portland_profile)
-    assert pwcg.has_condorcet_cycles()
-
-
-def test_draw_pwcg():
-    pwcg = PairwiseComparisonGraph(TEST_PROFILE)
-    ax = pwcg.draw()
-
-    assert isinstance(ax, Axes)
-
-    pwcg = PairwiseComparisonGraph(TEST_PROFILE)
-    ax = pwcg.draw(candidate_list=["A", "B", "C"])
-
-    assert isinstance(ax, Axes)
-
-
-def test_draw_pwcg_non_candidate_error():
-    pwcg = PairwiseComparisonGraph(TEST_PROFILE)
-    with pytest.raises(
-        AssertionError,
-        match="Invalid candidates found:",
-    ):
-        pwcg.draw(candidate_list=["A", "B", "Chris"])
+import networkx as nx
+import networkx.algorithms.isomorphism as iso
+
+from votekit.ballot import Ballot
+from votekit.graphs.pairwise_comparison_graph import PairwiseComparisonGraph
+from votekit.pref_profile import PreferenceProfile
+from votekit.cvr_loaders import load_ranking_csv
+from votekit.cleaning import remove_and_condense
+
+from matplotlib.axes import Axes
+import pytest
+
+from pathlib import Path
+
+BASE_DIR = Path(__file__).resolve().parents[2]
+CSV_DIR = BASE_DIR / "data/csv/"
+portland_profile = remove_and_condense(
+    "skipped",
+    load_ranking_csv(
+        CSV_DIR / "Portland_D3_Condensed.csv",
+        rank_cols=[1, 2, 3, 4, 5, 6],
+        header_row=0,
+    ),
+)
+
+
+ballot_list = (
+    Ballot(
+        ranking=tuple(map(frozenset, [{"A"}, {"C"}, {"D"}, {"B"}, {"E"}])), weight=10
+    ),
+    Ballot(
+        ranking=tuple(map(frozenset, [{"A"}, {"B"}, {"C"}, {"D"}, {"E"}])), weight=10
+    ),
+    Ballot(
+        ranking=tuple(map(frozenset, [{"D"}, {"A"}, {"E"}, {"B"}, {"C"}])), weight=10
+    ),
+    Ballot(ranking=tuple(map(frozenset, [{"A"}])), weight=24),
+)
+TEST_PROFILE = PreferenceProfile(ballots=ballot_list)
+
+simple_ballot_list = (
+    Ballot(ranking=tuple(map(frozenset, [{"C"}, {"B"}, {"A"}])), weight=10),
+    Ballot(ranking=tuple(map(frozenset, [{"A"}, {"C"}, {"B"}])), weight=10),
+    Ballot(ranking=tuple(map(frozenset, [{"B"}, {"A"}, {"C"}])), weight=10),
+)
+SIMPLE_TEST_PROFILE = PreferenceProfile(ballots=simple_ballot_list)
+
+EDGE_WEIGHT_0_PROFILE = PreferenceProfile(
+    ballots=(
+        Ballot(ranking=tuple(map(frozenset, ({"A"}, {"B"}, {"C"})))),
+        Ballot(ranking=tuple(map(frozenset, ({"A"}, {"C"}, {"B"})))),
+        Ballot(ranking=tuple(map(frozenset, ({"B"}, {"A"}, {"C"}))), weight=2),
+    )
+)
+
+
+def test_constructor_sequence():
+    pwcg = PairwiseComparisonGraph(TEST_PROFILE)
+    assert isinstance(pwcg, PairwiseComparisonGraph)
+
+
+def test_graph_build():
+    pwcg = PairwiseComparisonGraph(SIMPLE_TEST_PROFILE)
+    pwcg_graph = pwcg.pairwise_graph
+
+    target_graph = nx.DiGraph()
+    target_graph.add_nodes_from(["A", "B", "C"])
+    target_graph.add_weighted_edges_from(
+        [("A", "C", 10), ("B", "A", 10), ("C", "B", 10)]
+    )
+
+    edge_match = iso.numerical_edge_match("weight", 1)
+    assert nx.is_isomorphic(pwcg_graph, target_graph, edge_match=edge_match)
+
+
+def test_ties_or_beats():
+    pwcg = PairwiseComparisonGraph(SIMPLE_TEST_PROFILE)
+
+    assert pwcg.ties_or_beats("A") == {"B"}
+
+
+def test_pwcg_dominating_tiers():
+    pwcg = PairwiseComparisonGraph(TEST_PROFILE)
+    dominating_tiers = pwcg.get_dominating_tiers()
+
+    assert dominating_tiers == [{"A"}, {"B", "C", "D"}, {"E"}]
+
+    pwcg = PairwiseComparisonGraph(EDGE_WEIGHT_0_PROFILE)
+    dominating_tiers = pwcg.get_dominating_tiers()
+
+    assert dominating_tiers == [{"A", "B"}, {"C"}]
+
+
+def test_pwcg_has_condorcet_winner():
+    pwcg = PairwiseComparisonGraph(TEST_PROFILE)
+    assert pwcg.has_condorcet_winner()
+
+
+def test_pwcg_get_condorcet_winner():
+    pwcg = PairwiseComparisonGraph(TEST_PROFILE)
+    assert pwcg.get_condorcet_winner() == "A"
+
+
+def test_get_condorcet_cycles():
+    pwcg = PairwiseComparisonGraph(portland_profile)
+
+    cycles = pwcg.get_condorcet_cycles()
+
+    assert cycles[0] == {"Cristal Azul Otero", "Kezia Wanner", "Philippe Knab"}
+
+
+def test_has_condorcet_cycles():
+    pwcg = PairwiseComparisonGraph(portland_profile)
+    assert pwcg.has_condorcet_cycles()
+
+
+def test_draw_pwcg():
+    pwcg = PairwiseComparisonGraph(TEST_PROFILE)
+    ax = pwcg.draw()
+
+    assert isinstance(ax, Axes)
+
+    pwcg = PairwiseComparisonGraph(TEST_PROFILE)
+    ax = pwcg.draw(candidate_list=["A", "B", "C"])
+
+    assert isinstance(ax, Axes)
+
+
+def test_draw_pwcg_non_candidate_error():
+    pwcg = PairwiseComparisonGraph(TEST_PROFILE)
+    with pytest.raises(
+        AssertionError,
+        match="Invalid candidates found:",
+    ):
+        pwcg.draw(candidate_list=["A", "B", "Chris"])