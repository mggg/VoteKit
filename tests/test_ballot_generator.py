--- conflicted
+++ resolved
@@ -180,25 +180,15 @@
         b: 1 / math.factorial(len(candidates)) for b in possible_rankings
     }
 
-<<<<<<< HEAD
-    generated_profile = (
-        BallotSimplex()
-        .from_point(point=pt, ballot_length=ballot_length, candidates=candidates)
-        .generate_profile(number_of_ballots=number_of_ballots)
-    )
-=======
     generated_profile = BallotSimplex.from_point(
         point=pt, ballot_length=ballot_length, candidates=candidates
     ).generate_profile(number_of_ballots=number_of_ballots)
->>>>>>> 480c7130
     # Test
     assert do_ballot_probs_match_ballot_dist(
         ballot_prob_dict, generated_profile, len(candidates)
     )
 
 
-<<<<<<< HEAD
-=======
 def test_ballot_simplex_from_alpha_zero():
     number_of_ballots = 1000
     candidates = ["W1", "W2", "C1", "C2"]
@@ -210,7 +200,6 @@
     assert len(generated_profile.ballots) == 1
 
 
->>>>>>> 480c7130
 # def test_iac_distribution():
 #     number_of_ballots = 1000
 #     ballot_length = 4
@@ -490,54 +479,6 @@
     blocs = {"R": 0.6, "D": 0.4}
     cohesion = {"R": 0.7, "D": 0.6}
     alphas = {"R": {"R": 0.5, "D": 1}, "D": {"R": 1, "D": 0.5}}
-<<<<<<< HEAD
-
-    slate_to_cands = {"R": ["A1", "B1", "C1"], "D": ["A2", "B2"]}
-
-    pl = PlackettLuce.from_params(
-        slate_to_candidates=slate_to_cands,
-        bloc_voter_prop=blocs,
-        cohesion=cohesion,
-        alphas=alphas,
-    )
-    # check params were set
-    assert pl.bloc_voter_prop == {"R": 0.6, "D": 0.4}
-    interval = pl.pref_interval_by_bloc
-    # check if intervals add up to one
-    assert math.isclose(sum(interval["R"].values()), 1)
-    assert math.isclose(sum(interval["D"].values()), 1)
-
-
-def test_bt_single_bloc():
-    blocs = {"R": 0.6, "D": 0.4}
-    cohesion = {"R": 0.7, "D": 0.6}
-    alphas = {"R": {"R": 0.5, "D": 1}, "D": {"R": 1, "D": 0.5}}
-    slate_to_cands = {"R": ["A1", "B1", "C1"], "D": ["A2", "B2"]}
-
-    gen = BradleyTerry.from_params(
-        slate_to_candidates=slate_to_cands,
-        bloc_voter_prop=blocs,
-        cohesion=cohesion,
-        alphas=alphas,
-    )
-    interval = gen.pref_interval_by_bloc
-    assert math.isclose(sum(interval["R"].values()), 1)
-
-
-def test_incorrect_blocs():
-    blocs = {"R": 0.7, "D": 0.4}
-    cohesion = {"R": 0.7, "D": 0.6}
-    alphas = {"R": {"R": 0.5, "D": 1}, "D": {"R": 1, "D": 0.5}}
-    slate_to_cands = {"R": ["A1", "B1", "C1"], "D": ["A2", "B2"]}
-
-    with pytest.raises(ValueError):
-        PlackettLuce.from_params(
-            slate_to_candidates=slate_to_cands,
-            bloc_voter_prop=blocs,
-            cohesion=cohesion,
-            alphas=alphas,
-        )
-=======
 
     slate_to_cands = {"R": ["A1", "B1", "C1"], "D": ["A2", "B2"]}
 
@@ -603,7 +544,6 @@
     profile = ac.generate_profile(3)
     assert type(profile) is PreferenceProfile
 
->>>>>>> 480c7130
 
 def test_pl_profile_from_params():
     blocs = {"R": 0.6, "D": 0.4}
@@ -611,31 +551,6 @@
     alphas = {"R": {"R": 0.5, "D": 1}, "D": {"R": 1, "D": 0.5}}
     slate_to_cands = {"R": ["A1", "B1", "C1"], "D": ["A2", "B2"]}
 
-<<<<<<< HEAD
-def test_ac_profile_from_params():
-    blocs = {"R": 0.6, "D": 0.4}
-    cohesion = {"R": 0.7, "D": 0.6}
-    alphas = {"R": {"R": 0.5, "D": 1}, "D": {"R": 1, "D": 0.5}}
-    crossover = {"R": {"D": 0.5}, "D": {"R": 0.6}}
-    slate_to_cands = {"R": ["A1", "B1", "C1"], "D": ["A2", "B2"]}
-    ac = AlternatingCrossover.from_params(
-        bloc_voter_prop=blocs,
-        cohesion=cohesion,
-        alphas=alphas,
-        slate_to_candidates=slate_to_cands,
-        bloc_crossover_rate=crossover,
-    )
-
-    profile = ac.generate_profile(3)
-    assert type(profile) is PreferenceProfile
-
-
-def test_pl_profile_from_params():
-    blocs = {"R": 0.6, "D": 0.4}
-    cohesion = {"R": 0.7, "D": 0.6}
-    alphas = {"R": {"R": 0.5, "D": 1}, "D": {"R": 1, "D": 0.5}}
-    slate_to_cands = {"R": ["A1", "B1", "C1"], "D": ["A2", "B2"]}
-
     ac = PlackettLuce.from_params(
         bloc_voter_prop=blocs,
         slate_to_candidates=slate_to_cands,
@@ -645,23 +560,32 @@
 
     profile = ac.generate_profile(3)
     assert type(profile) is PreferenceProfile
-=======
+
+
+def test_interval_sum_from_params():
+
+    blocs = {"R": 0.6, "D": 0.4}
+    cohesion = {"R": 0.7, "D": 0.6}
+    alphas = {"R": {"R": 0.5, "D": 1}, "D": {"R": 1, "D": 0.5}}
+    slate_to_cands = {"R": ["A1", "B1", "C1"], "D": ["A2", "B2"]}
+
     ac = PlackettLuce.from_params(
         bloc_voter_prop=blocs,
         slate_to_candidates=slate_to_cands,
         cohesion=cohesion,
         alphas=alphas,
     )
-
-    profile = ac.generate_profile(3)
-    assert type(profile) is PreferenceProfile
-
-
-def test_interval_sum_from_params():
-
-    blocs = {"R": 0.6, "D": 0.4}
-    cohesion = {"R": 0.7, "D": 0.6}
-    alphas = {"R": {"R": 0.5, "D": 1}, "D": {"R": 1, "D": 0.5}}
+    for b in ac.pref_interval_by_bloc:
+        if not math.isclose(sum(ac.pref_interval_by_bloc[b].values()), 1):
+            assert False
+    assert True
+
+
+def test_interval_from_params():
+
+    blocs = {"R": 0.9, "D": 0.1}
+    cohesion = {"R": 0.9, "D": 0.9}
+    alphas = {"R": {"R": 1, "D": 1}, "D": {"R": 1, "D": 1}}
     slate_to_cands = {"R": ["A1", "B1", "C1"], "D": ["A2", "B2"]}
 
     ac = PlackettLuce.from_params(
@@ -670,25 +594,6 @@
         cohesion=cohesion,
         alphas=alphas,
     )
-    for b in ac.pref_interval_by_bloc:
-        if not math.isclose(sum(ac.pref_interval_by_bloc[b].values()), 1):
-            assert False
-    assert True
-
-
-def test_interval_from_params():
-
-    blocs = {"R": 0.9, "D": 0.1}
-    cohesion = {"R": 0.9, "D": 0.9}
-    alphas = {"R": {"R": 1, "D": 1}, "D": {"R": 1, "D": 1}}
-    slate_to_cands = {"R": ["A1", "B1", "C1"], "D": ["A2", "B2"]}
-
-    ac = PlackettLuce.from_params(
-        bloc_voter_prop=blocs,
-        slate_to_candidates=slate_to_cands,
-        cohesion=cohesion,
-        alphas=alphas,
-    )
 
     for b in blocs:
         pref = ac.pref_interval_by_bloc[b].values()
@@ -696,5 +601,4 @@
             print(pref)
             assert False
 
-    assert True
->>>>>>> 480c7130
+    assert True