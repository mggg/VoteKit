--- conflicted
+++ resolved
@@ -1030,17 +1030,10 @@
     STV elections. All ballots must have no ties.
 
     Args:
-<<<<<<< HEAD
         profile (RankProfile):   RankProfile to run election on.
-        m (int, optional): Number of seats to be elected. Defaults to 1.
+        m (int): Number of seats to be elected. Defaults to 1.
         transfer (Callable[[str, float, Union[tuple[Ballot], list[Ballot]], int],
-            tuple[Ballot,...]], optional):
-=======
-        profile (PreferenceProfile):   PreferenceProfile to run election on.
-        m (int): Number of seats to be elected. Defaults to 1.
-        transfer (Callable[[str, float, Union[tuple[Ballot], list[Ballot]], int], tuple[Ballot,...]]):
->>>>>>> ab633145
-        Transfer method. Defaults to fractional transfer.
+            tuple[Ballot,...]], optional): Transfer method. Defaults to fractional transfer.
             Function signature is elected candidate, their number of first-place votes, the list of
             ballots with them ranked first, and the threshold value. Returns the list of ballots
             after transfer.
