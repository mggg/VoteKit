from fractions import Fraction
import itertools as it
import numpy as np
from typing import Callable, Optional
from functools import lru_cache

from ..models import Election
from ..election_state import ElectionState
from ..graphs.pairwise_comparison_graph import PairwiseComparisonGraph
from ..pref_profile import PreferenceProfile
from .transfers import fractional_transfer, seqRCV_transfer
from ..utils import (
    compute_votes,
    remove_cand,
    borda_scores,
    scores_into_set_list,
    tie_broken_ranking,
    elect_cands_from_set_ranking,
    first_place_votes,
)

# add ballots attribute // remove preference profile so the original profile is
# not modified in place everytime?


class STV(Election):
    """
    Class for single-winner IRV and multi-winner STV elections.

     **Attributes**

    `profile`
    :   PreferenceProfile to run election on.

    `transfer`
    :   transfer method (e.g. fractional transfer).

    `seats`
    :   number of seats to be elected.

    `quota`
    :   formula to calculate quota (defaults to droop).

    `ballot_ties`
    :   (optional) resolves input ballot ties if True, else assumes ballots have no ties.
                    Defaults to True.

    `tiebreak`
    :   (optional) resolves procedural and final ties by specified tiebreak. Defaults
                to random.

    **Methods**
    """

    def __init__(
        self,
        profile: PreferenceProfile,
        transfer: Callable,
        seats: int,
        quota: str = "droop",
        ballot_ties: bool = True,
        tiebreak: str = "random",
    ):
        # let parent class handle the og profile and election state
        super().__init__(profile, ballot_ties)

        self.transfer = transfer
        self.seats = seats
        self.tiebreak = tiebreak
        self.quota = quota.lower()
        self.threshold = self.get_threshold()

    # can cache since it will not change throughout rounds
    def get_threshold(self) -> int:
        """
        Calculates threshold required for election.

        Returns:
            Value of the threshold.
        """
        quota = self.quota
        if quota == "droop":
            return int(self._profile.num_ballots() / (self.seats + 1) + 1)
        elif quota == "hare":
            return int(self._profile.num_ballots() / self.seats)
        else:
            raise ValueError("Misspelled or unknown quota type")

    def next_round(self) -> bool:
        """
        Determines if the number of seats has been met to call an election.

        Returns:
            True if number of seats has been met, False otherwise.
        """
        cands_elected = 0
        for s in self.state.winners():
            cands_elected += len(s)
        return cands_elected < self.seats

    def run_step(self) -> ElectionState:
        """
        Simulates one round an STV election.

        Returns:
           An ElectionState object for a given round.
        """
        round_num = self.state.curr_round
        remaining = self.state.profile.get_candidates()
        ballots = self.state.profile.get_ballots()
        round_votes, plurality_score = compute_votes(remaining, ballots)

        elected = []
        eliminated = []

        # if number of remaining candidates equals number of remaining seats,
        # everyone is elected
<<<<<<< HEAD
        if len(remaining) == self.seats - len(self.state.get_all_winners()):
            elected = [{cand} for cand, _ in round_votes]
=======
        if len(remaining) == self.seats - len(self.state.winners()):
            elected = [{cand} for cand, votes in round_votes]
>>>>>>> 470cbd5e
            remaining = []
            ballots = []

        # elect all candidates who crossed threshold
        elif round_votes[0].votes >= self.threshold:
            for candidate, votes in round_votes:
                if votes >= self.threshold:
                    elected.append({candidate})
                    remaining.remove(candidate)
                    ballots = self.transfer(
                        candidate,
                        ballots,
                        {cand: votes for cand, votes in round_votes},
                        self.threshold,
                    )
        # since no one has crossed threshold, eliminate one of the people
        # with least first place votes
        else:
            lp_candidates = [
                candidate
                for candidate, votes in round_votes
                if votes == round_votes[-1].votes
            ]

            lp_cand = tie_broken_ranking(
                ranking=[set(lp_candidates)],
                profile=self.state.profile,
                tiebreak=self.tiebreak,
            )[-1]
            eliminated.append(lp_cand)
            ballots = remove_cand(lp_cand, ballots)
            remaining.remove(next(iter(lp_cand)))

        # sort candidates by vote share if multiple are elected
        if len(elected) >= 1:
            if self.state.curr_round > 0:
                score_dict = self.state.get_scores(round_num)
            else:
                score_dict = plurality_score

            elected = scores_into_set_list(score_dict, [c for s in elected for c in s])

        # Make sure list-of-sets have non-empty elements

        elected = [s for s in elected if s != set()]
        eliminated = [s for s in eliminated if s != set()]

        remaining = [set(remaining)]
        remaining = [s for s in remaining if s != set()]

        self.state = ElectionState(
            curr_round=self.state.curr_round + 1,
            elected=elected,
            eliminated_cands=eliminated,
            remaining=remaining,
            scores=plurality_score,
            profile=PreferenceProfile(ballots=ballots),
            previous=self.state,
        )
        return self.state

    @lru_cache
    def run_election(self) -> ElectionState:
        """
        Runs complete STV election.

        Returns:
            An ElectionState object with results for a complete election.
        """
        if not self.next_round():
            raise ValueError(
                f"Length of elected set equal to number of seats ({self.seats})"
            )

        while self.next_round():
            self.run_step()

        return self.state


class Limited(Election):
    """
    Elects m candidates with the highest k-approval scores.
    The k-approval score of a candidate is equal to the number of voters who
    rank this candidate among their k top ranked candidates.

    **Attributes**

    `profile`
    :   PreferenceProfile to run election on.

    `k`
    :   value of an approval score.

    `seats`
    :   number of seats to be elected.

    `ballot_ties`
    :   (optional) resolves input ballot ties if True, else assumes ballots have no ties.
                    Defaults to True.

    `tiebreak`
    :   (optional) resolves procedural and final ties by specified tiebreak.
                    Defaults to random.

    **Methods**
    """

    def __init__(
        self,
        profile: PreferenceProfile,
        seats: int,
        k: int,
        ballot_ties: bool = True,
        tiebreak: str = "random",
    ):
        super().__init__(profile, ballot_ties)
        self.seats = seats
        self.k = k
        self.tiebreak = tiebreak

    def run_step(self) -> ElectionState:
        """
        Conducts Limited election in which m candidates are elected based
        on approval scores.

        Returns:
           An ElectionState object for a Limited election.
        """
        profile = self.state.profile
        candidates = profile.get_candidates()
        candidate_approvals = {c: Fraction(0) for c in candidates}

        for ballot in profile.get_ballots():
            # First we have to determine which candidates are approved
            # i.e. in first k ranks on a ballot
            approvals = []
            for i, cand_set in enumerate(ballot.ranking):
                # If list of total candidates before and including current set
                # are less than seat count, all candidates are approved
                if len(list(it.chain(*ballot.ranking[: i + 1]))) < self.k:
                    approvals.extend(list(cand_set))
                # If list of total candidates before current set
                # are greater than seat count, no candidates are approved
                elif len(list(it.chain(*ballot.ranking[:i]))) > self.k:
                    approvals.extend([])
                # Else we know the cutoff is in the set, we compute and randomly
                # select the number of candidates we can select
                else:
                    accepted = len(list(it.chain(*ballot.ranking[:i])))
                    num_to_allow = self.k - accepted
                    approvals.extend(
                        np.random.choice(list(cand_set), num_to_allow, replace=False)
                    )

            # Add approval votes equal to ballot weight (i.e. number of voters with this ballot)
            for cand in approvals:
                candidate_approvals[cand] += ballot.weight

        # Order candidates by number of approval votes received
        ranking = scores_into_set_list(candidate_approvals)
        ranking = tie_broken_ranking(
            ranking=ranking, profile=self.state.profile, tiebreak=self.tiebreak
        )
        elected, eliminated = elect_cands_from_set_ranking(
            ranking=ranking, seats=self.seats
        )
        new_state = ElectionState(
            curr_round=self.state.curr_round + 1,
            elected=elected,
            eliminated_cands=eliminated,
            remaining=list(),
            scores=candidate_approvals,
            profile=PreferenceProfile(),
            previous=self.state,
        )
        self.state = new_state
        return self.state

    @lru_cache
    def run_election(self) -> ElectionState:
        """
        Simulates a complete Limited election.

        Returns:
            An ElectionState object with results for a complete election.
        """
        self.run_step()
        return self.state


class Bloc(Election):
    """
    Elects m candidates with the highest m-approval scores. The m-approval
    score of a candidate is equal to the number of voters who rank this
    candidate among their m top ranked candidates.

    **Attributes**

    `profile`
    :   PreferenceProfile to run election on.

    `seats`
    :   number of seats to be elected.

    `ballot_ties`
    :   (optional) resolves input ballot ties if True, else assumes ballots have no ties.
                    Defaults to True.

    `tiebreak`
    :   (optional) resolves procedural and final ties by specified tiebreak.
                    Defaults to random.

    **Methods**
    """

    def __init__(
        self,
        profile: PreferenceProfile,
        seats: int,
        ballot_ties: bool = True,
        tiebreak: str = "random",
    ):
        super().__init__(profile, ballot_ties)
        self.seats = seats
        self.tiebreak = tiebreak

    def run_step(self) -> ElectionState:
        """
        Conducts a Limited election to elect m-candidates.

        Returns:
           An ElectionState object for a Limited election.
        """
        limited_equivalent = Limited(
            profile=self.state.profile,
            seats=self.seats,
            k=self.seats,
            tiebreak=self.tiebreak,
        )
        outcome = limited_equivalent.run_election()
        self.state = outcome
        return outcome

    @lru_cache
    def run_election(self) -> ElectionState:
        """
        Runs complete Bloc election.

        Returns:
            An ElectionState object with results for a complete election.
        """
        self.run_step()
        return self.state


class SNTV(Election):
    """
    Single nontransferable vote (SNTV): Elects k candidates with the highest
    Plurality scores.

    **Attributes**

    `profile`
    :   PreferenceProfile to run election on.

    `seats`
    :   number of seats to be elected.

    `ballot_ties`
    :   (optional) resolves input ballot ties if True, else assumes ballots have no ties.
                    Defaults to True.

    `tiebreak`
    :   (optional) resolves procedural and final ties by specified tiebreak.
                    Defaults to random.

    **Methods**
    """

    def __init__(
        self,
        profile: PreferenceProfile,
        seats: int,
        ballot_ties: bool = True,
        tiebreak: str = "random",
    ):
        super().__init__(profile, ballot_ties)
        self.seats = seats
        self.tiebreak = tiebreak

    def run_step(self) -> ElectionState:
        """
        Conducts an SNTV election to elect candidates.

        Returns:
           An ElectionState object for a SNTV election.
        """
        limited_equivalent = Limited(
            profile=self.state.profile, seats=self.seats, k=1, tiebreak=self.tiebreak
        )
        outcome = limited_equivalent.run_election()
        self.state = outcome
        return outcome

    @lru_cache
    def run_election(self) -> ElectionState:
        """
        Runs complete SNTV election.

        Returns:
            An ElectionState object with results for a complete election.
        """
        self.run_step()
        return self.state


class SNTV_STV_Hybrid(Election):
    """
    Election method that first runs SNTV to a cutoff, then runs STV to
    pick a committee with a given number of seats.

    **Attributes**

    `profile`
    :   PreferenceProfile to run election on.

    `transfer`
    :   transfer method (e.g. fractional transfer).

    `r1_cutoff`
    :   first-round cutoff value.

    `seats`
    :   number of seats to be elected.

    `ballot_ties`
    :   (optional) resolves input ballot ties if True, else assumes ballots have no ties.
                    Defaults to True.

    `tiebreak`
    :   (optional) resolves procedural and final ties by specified tiebreak.
                    Defaults to random.

    **Methods**
    """

    def __init__(
        self,
        profile: PreferenceProfile,
        transfer: Callable,
        r1_cutoff: int,
        seats: int,
        ballot_ties: bool = True,
        tiebreak: str = "random",
    ):
        super().__init__(profile, ballot_ties)
        self.transfer = transfer
        self.r1_cutoff = r1_cutoff
        self.seats = seats
        self.tiebreak = tiebreak
        self.stage = "SNTV"  # SNTV, switches to STV, then Complete

    def run_step(self, stage: str) -> ElectionState:
        """
        Simulates one round an SNTV_STV election.

        Args:
            stage: Stage of the hybrid election, can be SNTV or STV.

        Returns:
           An ElectionState object for a given round.
        """
        profile = self.state.profile

        new_state = None
        if stage == "SNTV":
            round_state = SNTV(
                profile=profile, seats=self.r1_cutoff, tiebreak=self.tiebreak
            ).run_election()

            # The STV election will be run on the new election state
            # Therefore we should not add any winners, but rather
            # set the SNTV winners as remaining candidates and update pref profiles
            new_profile = PreferenceProfile(
                ballots=remove_cand(
                    set().union(*round_state.eliminated_cands), profile.get_ballots()
                )
            )
            new_state = ElectionState(
                curr_round=self.state.curr_round + 1,
                elected=list(),
                eliminated_cands=round_state.eliminated_cands,
                remaining=[set(new_profile.get_candidates())],
                scores=round_state.get_scores(round_state.curr_round),
                profile=new_profile,
                previous=self.state,
            )
        elif stage == "STV":
            round_state = STV(
                profile=profile,
                transfer=self.transfer,
                seats=self.seats,
                tiebreak=self.tiebreak,
            ).run_election()

            new_state = ElectionState(
                curr_round=self.state.curr_round + 1,
<<<<<<< HEAD
                elected=round_state.get_all_winners(),
                eliminated=round_state.get_all_eliminated(),
                scores=round_state.get_scores(round_state.curr_round),
=======
                elected=round_state.winners(),
                eliminated_cands=round_state.eliminated(),
>>>>>>> 470cbd5e
                remaining=round_state.remaining,
                profile=round_state.profile,
                previous=self.state,
            )

        # Update election stage to cue next run step
        if stage == "SNTV":
            self.stage = "STV"
        elif stage == "STV":
            self.stage = "Complete"

        self.state = new_state  # type: ignore
        return new_state  # type: ignore

    @lru_cache
    def run_election(self) -> ElectionState:
        """
        Runs complete SNTV_STV election.

        Returns:
            An ElectionState object with results for a complete election.
        """
        while self.stage != "Complete":
            self.run_step(self.stage)
        return self.state  # type: ignore


class TopTwo(Election):
    """
    Eliminates all but the top two plurality vote getters, and then
    conducts a runoff between them, reallocating other ballots.

    **Attributes**

    `profile`
    :   PreferenceProfile to run election on.

    `seats`
    :   number of seats to be elected.

    `ballot_ties`
    :   (optional) resolves input ballot ties if True, else assumes ballots have no ties.
                    Defaults to True.

    `tiebreak`
    :   (optional) resolves procedural and final ties by specified tiebreak.
                    Defaults to random.

    **Methods**
    """

    def __init__(
        self,
        profile: PreferenceProfile,
        ballot_ties: bool = True,
        tiebreak: str = "random",
    ):
        super().__init__(profile, ballot_ties)
        self.tiebreak = tiebreak

    def run_step(self) -> ElectionState:
        """
        Conducts a TopTwo election for one seat with a cutoff of 2 for the runoff.

        Returns:
            An ElectionState object for the TopTwo election.
        """
        hybrid_equivalent = SNTV_STV_Hybrid(
            profile=self.state.profile,
            transfer=fractional_transfer,
            r1_cutoff=2,
            seats=1,
            tiebreak=self.tiebreak,
        )
        outcome = hybrid_equivalent.run_election()
        self.state = outcome
        return outcome

    @lru_cache
    def run_election(self) -> ElectionState:
        """
        Simulates a complete TopTwo election.

        Returns:
            An ElectionState object for a complete election.
        """
        self.run_step()
        return self.state


class DominatingSets(Election):
    """
    Finds tiers of candidates by dominating set, which is a set of candidates
    such that every candidate in the set wins head to head comparisons against
    candidates outside of it.

    **Attributes**

    `profile`
    :   PreferenceProfile to run election on.

    `ballot_ties`
    :   (optional) resolves input ballot ties if True, else assumes ballots have no ties.
                    Defaults to True.


    **Methods**
    """

    def __init__(self, profile: PreferenceProfile, ballot_ties: bool = True):
        super().__init__(profile, ballot_ties)

    def run_step(self) -> ElectionState:
        """
        Conducts a complete DominatingSets election as it is not a round-by-round
        system.

        Returns:
            An ElectionState object for a complete election.
        """
        pwc_graph = PairwiseComparisonGraph(self.state.profile)
        dominating_tiers = pwc_graph.dominating_tiers()
        if len(dominating_tiers) == 1:
            new_state = ElectionState(
                curr_round=self.state.curr_round + 1,
                elected=list(),
                eliminated_cands=dominating_tiers,
                remaining=list(),
                scores=pwc_graph.pairwise_dict,
                profile=PreferenceProfile(),
                previous=self.state,
            )
        else:
            new_state = ElectionState(
                curr_round=self.state.curr_round + 1,
                elected=[set(dominating_tiers[0])],
                eliminated_cands=dominating_tiers[1:],
                remaining=list(),
                scores=pwc_graph.pairwise_dict,
                profile=PreferenceProfile(),
                previous=self.state,
            )
        self.state = new_state
        return new_state

    @lru_cache
    def run_election(self) -> ElectionState:
        """
        Simulates a complete DominatingSets election.

        Returns:
            An ElectionState object for a complete election.
        """
        self.run_step()
        return self.state


class CondoBorda(Election):
    """
    Elects candidates ordered by dominating set, but breaks ties
    between candidates with Borda.

    **Attributes**

    `profile`
    :   PreferenceProfile to run election on.

    `seats`
    :   number of seats to be elected.

    `ballot_ties`
    :   (optional) resolves input ballot ties if True, else assumes ballots have no ties.
                Defaults to True.

    `tiebreak`
    :   (optional) resolves procedural and final ties by specified tiebreak.
                Defaults to random.

    **Methods**
    """

    def __init__(
        self,
        profile: PreferenceProfile,
        seats: int,
        ballot_ties: bool = True,
        tiebreak: str = "random",
    ):
        super().__init__(profile, ballot_ties)
        self.seats = seats
        self.tiebreak = tiebreak

    def run_step(self) -> ElectionState:
        """
        Conducts a complete Conda-Borda election as it is not a round-by-round
        system.

        Returns:
            An `ElectionState` object for a complete election.
        """
        pwc_graph = PairwiseComparisonGraph(self.state.profile)
        dominating_tiers = pwc_graph.dominating_tiers()
        ranking = tie_broken_ranking(
            ranking=dominating_tiers, profile=self.state.profile, tiebreak="borda"
        )
        elected, eliminated = elect_cands_from_set_ranking(
            ranking=ranking, seats=self.seats
        )

        new_state = ElectionState(
            curr_round=self.state.curr_round + 1,
            elected=elected,
            eliminated_cands=eliminated,
            remaining=list(),
            scores=pwc_graph.pairwise_dict,
            profile=PreferenceProfile(),
            previous=self.state,
        )
        self.state = new_state
        return new_state

    @lru_cache
    def run_election(self) -> ElectionState:
        """
        Simulates a complete Conda-Borda election.

        Returns:
            An ElectionState object for a complete election.
        """
        self.run_step()
        return self.state


class SequentialRCV(Election):
    """
    Class to conduct Sequential RCV election, in which votes are not transferred
    after a candidate has reached threshold, or been elected.

    **Attributes**

    `profile`
    :   PreferenceProfile to run election on.

    `seats`
    :   number of seats to be elected.

    `ballot_ties`
    :   (optional) resolves input ballot ties if True, else assumes ballots have no ties.
                Defaults to True.

    `tiebreak`
    :   (optional) resolves procedural and final ties by specified tiebreak.
                Defaults to random.

    **Methods**
    """

    def __init__(
        self,
        profile: PreferenceProfile,
        seats: int,
        ballot_ties: bool = True,
        tiebreak: str = "random",
    ):
        super().__init__(profile, ballot_ties)
        self.seats = seats
        self.tiebreak = tiebreak

    def run_step(self, old_profile: PreferenceProfile) -> ElectionState:
        """
        Simulates a single step of the sequential RCV contest or a full
        IRV election run on the current set of candidates.

         Returns:
           An ElectionState object for a given round.
        """
        old_election_state = self.state

        IRVrun = STV(
            old_profile, transfer=seqRCV_transfer, seats=1, tiebreak=self.tiebreak
        )
        old_election = IRVrun.run_election()
        elected_cand = old_election.winners()[0]

        # Removes elected candidate from Ballot List
        updated_ballots = remove_cand(elected_cand, old_profile.get_ballots())

        # Updates profile with removed candidates
        updated_profile = PreferenceProfile(ballots=updated_ballots)

        self.state = ElectionState(
            curr_round=old_election_state.curr_round + 1,
            elected=[elected_cand],
            profile=updated_profile,
            scores=first_place_votes(updated_profile),
            previous=old_election_state,
            remaining=old_election.remaining,
        )
        return self.state

    @lru_cache
    def run_election(self) -> ElectionState:
        """
        Simulates a complete sequential RCV contest.

        Returns:
            An ElectionState object for a complete election.
        """
        old_profile = self._profile
        elected = []  # type: ignore
        seqRCV_step = self.state

        while len(elected) < self.seats:
            seqRCV_step = self.run_step(old_profile)
            elected.append(seqRCV_step.elected)
            old_profile = seqRCV_step.profile
        return seqRCV_step


class Borda(Election):
    """
    Positional voting system that assigns a decreasing number of points to
    candidates based on order and a score vector. The conventional score
    vector is $(n, n-1, \dots, 1)$, where $n$ is the number of candidates.

    **Attributes**

    `profile`
    :   PreferenceProfile to run election on.

    `seats`
    :   number of seats to be elected.

    `score_vector`
    :   (optional) weights assigned to candidate ranking, should be a list of `Fractions`.
                    Defaults to $(n,n-1,\dots,1)$.

    `ballot_ties`
    :   (optional) resolves input ballot ties if True, else assumes ballots have no ties.
                    Defaults to True.

    `tiebreak`
    :   (optional) resolves procedural and final ties by specified tiebreak.
                    Defaults to random.

    **Methods**
    """

    def __init__(
        self,
        profile: PreferenceProfile,
        seats: int,
        score_vector: Optional[list[Fraction]],
        ballot_ties: bool = True,
        tiebreak: str = "random",
    ):
        super().__init__(profile, ballot_ties)
        self.seats = seats
        self.tiebreak = tiebreak
        self.score_vector = score_vector

    def run_step(self) -> ElectionState:
        """
        Simulates a complete Borda contest as Borda is not a round-by-round
        system.

        Returns:
            An ElectionState object for a complete election.
        """
        borda_dict = borda_scores(
            profile=self.state.profile, score_vector=self.score_vector
        )

        ranking = scores_into_set_list(borda_dict)
        ranking = tie_broken_ranking(
            ranking=ranking, profile=self.state.profile, tiebreak=self.tiebreak
        )

        elected, eliminated = elect_cands_from_set_ranking(
            ranking=ranking, seats=self.seats
        )

        new_state = ElectionState(
            curr_round=self.state.curr_round + 1,
            elected=elected,
<<<<<<< HEAD
            eliminated=eliminated,
            scores=borda_dict,
=======
            eliminated_cands=eliminated,
>>>>>>> 470cbd5e
            remaining=list(),
            profile=PreferenceProfile(),
            previous=self.state,
        )
        self.state = new_state
        return new_state

    @lru_cache
    def run_election(self) -> ElectionState:
        """
        Simulates a complete Borda contest.

        Returns:
            An ElectionState object for a complete election.
        """
        self.run_step()
        return self.state


class Plurality(SNTV):
    """
    Simulates a single or multi-winner plurality election. Inherits
    methods from `SNTV` to run election.
    """

    def __init__(
        self,
        profile: PreferenceProfile,
        seats: int,
        ballot_ties: bool = True,
        tiebreak: str = "random",
    ):
        super().__init__(profile, ballot_ties)
        self.seats = seats
        self.tiebreak = tiebreak<|MERGE_RESOLUTION|>--- conflicted
+++ resolved
@@ -115,13 +115,8 @@
 
         # if number of remaining candidates equals number of remaining seats,
         # everyone is elected
-<<<<<<< HEAD
-        if len(remaining) == self.seats - len(self.state.get_all_winners()):
-            elected = [{cand} for cand, _ in round_votes]
-=======
         if len(remaining) == self.seats - len(self.state.winners()):
             elected = [{cand} for cand, votes in round_votes]
->>>>>>> 470cbd5e
             remaining = []
             ballots = []
 
@@ -530,14 +525,9 @@
 
             new_state = ElectionState(
                 curr_round=self.state.curr_round + 1,
-<<<<<<< HEAD
                 elected=round_state.get_all_winners(),
                 eliminated=round_state.get_all_eliminated(),
                 scores=round_state.get_scores(round_state.curr_round),
-=======
-                elected=round_state.winners(),
-                eliminated_cands=round_state.eliminated(),
->>>>>>> 470cbd5e
                 remaining=round_state.remaining,
                 profile=round_state.profile,
                 previous=self.state,
@@ -923,12 +913,8 @@
         new_state = ElectionState(
             curr_round=self.state.curr_round + 1,
             elected=elected,
-<<<<<<< HEAD
             eliminated=eliminated,
             scores=borda_dict,
-=======
-            eliminated_cands=eliminated,
->>>>>>> 470cbd5e
             remaining=list(),
             profile=PreferenceProfile(),
             previous=self.state,
