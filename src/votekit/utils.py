--- conflicted
+++ resolved
@@ -81,149 +81,6 @@
 COB = TypeVar("COB", PreferenceProfile, tuple[Ballot, ...], Ballot)
 
 
-<<<<<<< HEAD
-=======
-def remove_cand(
-    removed: Union[str, list],
-    profile_or_ballots: COB,
-    condense: bool = True,
-    leave_zero_weight_ballots: bool = False,
-) -> COB:
-    """
-    Removes specified candidate(s) from profile, ballot, or list of ballots. When a candidate is
-    removed from a ballot, lower ranked candidates are moved up.
-    Automatically condenses any ballots that match as result of scrubbing.
-
-    Args:
-        removed (Union[str, list]): Candidate or list of candidates to be removed.
-        profile_or_ballots (Union[PreferenceProfile, tuple[Ballot,...], Ballot]): Collection
-            of ballots to remove candidates from.
-        condense (bool, optional): Whether or not to return a condensed profile. Defaults to True.
-        leave_zero_weight_ballots (bool, optional): Whether or not to leave ballots with zero
-            weight in the PreferenceProfile. Defaults to False.
-
-    Returns:
-        Union[PreferenceProfile, tuple[Ballot,...],Ballot]:
-            Updated collection of ballots with candidate(s) removed.
-    """
-    if isinstance(removed, str):
-        removed = [removed]
-
-    # map to tuple of ballots
-    if isinstance(profile_or_ballots, PreferenceProfile):
-        ballots = profile_or_ballots.ballots
-    elif isinstance(profile_or_ballots, Ballot):
-        ballots = (profile_or_ballots,)
-    else:
-        ballots = profile_or_ballots[:]
-
-    scrubbed_ballots = [Ballot()] * len(ballots)
-    for i, ballot in enumerate(ballots):
-        new_ranking = []
-        new_scores = {}
-        if ballot.ranking:
-            for s in ballot.ranking:
-                new_s = []
-                for c in s:
-                    if c not in removed:
-                        new_s.append(c)
-                if len(new_s) > 0:
-                    new_ranking.append(frozenset(new_s))
-
-        if ballot.scores:
-            new_scores = {
-                c: score for c, score in ballot.scores.items() if c not in removed
-            }
-
-        if len(new_ranking) > 0 and len(new_scores) > 0:
-            scrubbed_ballots[i] = Ballot(
-                ranking=tuple(new_ranking),
-                weight=ballot.weight,
-                scores=new_scores,
-                voter_set=ballot.voter_set,
-                id=ballot.id,
-            )
-        elif len(new_ranking) > 0:
-            scrubbed_ballots[i] = Ballot(
-                ranking=tuple(new_ranking),
-                weight=ballot.weight,
-                voter_set=ballot.voter_set,
-                id=ballot.id,
-            )
-
-        elif len(new_scores) > 0:
-            scrubbed_ballots[i] = Ballot(
-                weight=ballot.weight,
-                scores=new_scores,
-                voter_set=ballot.voter_set,
-                id=ballot.id,
-            )
-
-        # else ballot exhausted
-        else:
-            scrubbed_ballots[i] = Ballot(
-                weight=Fraction(0),
-                voter_set=ballot.voter_set,
-                id=ballot.id,
-            )
-
-    # return matching input data type
-    if isinstance(profile_or_ballots, PreferenceProfile):
-        clean_profile = PreferenceProfile(
-            ballots=tuple([b for b in scrubbed_ballots if b.weight > 0]),
-            candidates=tuple(
-                [c for c in profile_or_ballots.candidates if c not in removed]
-            ),
-        )
-
-        if leave_zero_weight_ballots:
-            clean_profile = PreferenceProfile(
-                ballots=tuple(scrubbed_ballots),
-                candidates=tuple(
-                    [c for c in profile_or_ballots.candidates if c not in removed]
-                ),
-            )
-
-        if condense:
-            clean_profile = clean_profile.group_ballots()
-
-        return cast(COB, clean_profile)
-
-    elif isinstance(profile_or_ballots, Ballot):
-        clean_profile = None
-
-        if leave_zero_weight_ballots:
-            clean_profile = PreferenceProfile(
-                ballots=tuple(scrubbed_ballots),
-            )
-        else:
-            clean_profile = PreferenceProfile(
-                ballots=tuple([b for b in scrubbed_ballots if b.weight > 0]),
-            )
-
-        if condense:
-            clean_profile = clean_profile.group_ballots()
-
-        return cast(COB, clean_profile.ballots[0])
-    else:
-        clean_profile = None
-
-        if leave_zero_weight_ballots:
-            clean_profile = PreferenceProfile(
-                ballots=tuple(scrubbed_ballots),
-            )
-        else:
-            clean_profile = PreferenceProfile(
-                ballots=tuple([b for b in scrubbed_ballots if b.weight > 0]),
-            )
-
-        if condense:
-            clean_profile = clean_profile.group_ballots()
-
-        return cast(COB, clean_profile.ballots)
-
-
->>>>>>> 820a1e29
 def add_missing_cands(profile: PreferenceProfile) -> PreferenceProfile:
     """
     Add any candidates from `profile.candidates` that are not listed on a ballot
