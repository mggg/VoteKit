<<<<<<< HEAD
from votekit.profile import PreferenceProfile
from copy import deepcopy
from votekit.ballot import Ballot
from typing import Callable
from itertools import groupby
from functools import reduce
=======
from .profile import PreferenceProfile
from .ballot import Ballot
from copy import deepcopy
from typing import Callable
from itertools import groupby
from functools import reduce
from fractions import Fraction
>>>>>>> afbb42bc


def remove_empty_ballots(
    pp: PreferenceProfile, keep_candidates: bool = False
) -> PreferenceProfile:
    """
    Returns a preference profile which is the input pp without empty ballots.
    keep_candidates: use old set of candidates, even if some no longer appear
    """
    ballots_nonempty = [
        deepcopy(ballot) for ballot in pp.get_ballots() if ballot.ranking
    ]

    if keep_candidates:
        old_cands = deepcopy(pp.get_candidates())
        pp_clean = PreferenceProfile(ballots=ballots_nonempty, candidates=old_cands)
    else:
        pp_clean = PreferenceProfile(ballots=ballots_nonempty)

    return pp_clean

<<<<<<< HEAD
def clean(
=======

def _clean(
>>>>>>> afbb42bc
    pp: PreferenceProfile, clean_ballot_func: Callable[[Ballot], Ballot] = None
) -> PreferenceProfile:
    """
    General cleaning function that takes a preference profile and applies a
    cleaning function to each ballot and merges the ballots with the same ranking
    used primarily when only the ballot ranking needs to be cleaned
    Args:
        pp (PreferenceProfile): preference profile to be cleaned
        clean_ballot_func (Callable[[list[Ballot]], list[Ballot]]): function that
        takes a list of ballots and cleans them

    Returns:
        PreferenceProfile: a cleaned preference profile
    """

    # apply cleaning function to clean all ballots
<<<<<<< HEAD

=======
>>>>>>> afbb42bc
    cleaned = pp.ballots
    if clean_ballot_func is not None:
        cleaned = map(clean_ballot_func, pp.ballots)

    # group ballots that have the same ranking after cleaning
    grouped_ballots = [
        list(result)
        for key, result in groupby(cleaned, key=lambda ballot: ballot.ranking)
    ]

    # merge ballots in the same groups
    new_ballots = [merge_ballots(b) for b in grouped_ballots]

    return PreferenceProfile(ballots=new_ballots)


def merge_ballots(ballots: list[Ballot]) -> Ballot:
    """
    takes a list of ballots and merge them
    Args:
        ballots (list[Ballot]): a list of ballots with the same ranking
    Returns:
        Ballot: a ballot with the same ranking and aggregated weight and voters
    """
    weight = sum(b.weight for b in ballots)
    ranking = ballots[0].ranking
    voters_to_merge = [b.voters for b in ballots if b.voters]
    voters = None
    if len(voters_to_merge) > 0:
        voters = reduce(lambda b1, b2: b1.union(b2), voters_to_merge)
        voters = set(voters)
<<<<<<< HEAD
    return Ballot(ranking=ranking, voters=voters, weight=float(weight))


def overvote(
    pp: PreferenceProfile
) -> PreferenceProfile:
    """
    Returns a preference profile which truncates overvotes then recommutes
    total votes for each ballot permutation. Examples:
    ['A','B','B'] -> ['A', 'B']
    ['A', 'B', 'A'] -> ['A', 'B']
    """
    updated_BL =[]
    for ballot in deepcopy(pp.get_ballots()):
        updated_ranking = []
        for rank in ballot.ranking:
            if rank not in updated_ranking:
                updated_ranking.append(rank)
        
        updated_ballotRank = Ballot(ranking = updated_ranking, weight = ballot.weight)
        updated_BL.append(updated_ballotRank)
    pp_clean = PreferenceProfile(ballots=updated_BL)
=======
    return Ballot(ranking=ranking, voters=voters, weight=Fraction(weight))


# TODO: Brenda will replace this function with the function she wrote,
# TODO: change to keep ranks so that we'll have None
def deduplicate_profiles(pp: PreferenceProfile) -> PreferenceProfile:
    """
    takes a preference profile and deduplicates its ballots
    Args:
        pp (PreferenceProfile): a preference profile with ballot duplicates

    Returns:
        PreferenceProfile: a preference profile without duplicates
    """

    def deduplicate_ballots(ballot: Ballot) -> Ballot:
        """
        takes a ballot and deduplicates its rankings
        Args:
            ballot (Ballot): a ballot with duplicates in its ranking

        Returns:
            Ballot: a ballot without duplicates
        """
        ranking = ballot.ranking
        dedup_ranking = []
        for cand in ranking:
            if cand in ranking and cand not in dedup_ranking:
                # dedup_ranking.append({None})
                dedup_ranking.append(cand)
        new_ballot = Ballot(
            id=ballot.id,
            weight=Fraction(ballot.weight),
            ranking=dedup_ranking,
            voters=ballot.voters,
        )
        return new_ballot

    pp_clean = _clean(pp=pp, clean_ballot_func=deduplicate_ballots)
>>>>>>> afbb42bc
    return pp_clean<|MERGE_RESOLUTION|>--- conflicted
+++ resolved
@@ -1,19 +1,14 @@
-<<<<<<< HEAD
 from votekit.profile import PreferenceProfile
+from .ballot import Ballot
 from copy import deepcopy
 from votekit.ballot import Ballot
 from typing import Callable
 from itertools import groupby
 from functools import reduce
-=======
-from .profile import PreferenceProfile
-from .ballot import Ballot
-from copy import deepcopy
 from typing import Callable
 from itertools import groupby
 from functools import reduce
 from fractions import Fraction
->>>>>>> afbb42bc
 
 
 def remove_empty_ballots(
@@ -35,12 +30,8 @@
 
     return pp_clean
 
-<<<<<<< HEAD
-def clean(
-=======
 
 def _clean(
->>>>>>> afbb42bc
     pp: PreferenceProfile, clean_ballot_func: Callable[[Ballot], Ballot] = None
 ) -> PreferenceProfile:
     """
@@ -57,10 +48,6 @@
     """
 
     # apply cleaning function to clean all ballots
-<<<<<<< HEAD
-
-=======
->>>>>>> afbb42bc
     cleaned = pp.ballots
     if clean_ballot_func is not None:
         cleaned = map(clean_ballot_func, pp.ballots)
@@ -92,30 +79,6 @@
     if len(voters_to_merge) > 0:
         voters = reduce(lambda b1, b2: b1.union(b2), voters_to_merge)
         voters = set(voters)
-<<<<<<< HEAD
-    return Ballot(ranking=ranking, voters=voters, weight=float(weight))
-
-
-def overvote(
-    pp: PreferenceProfile
-) -> PreferenceProfile:
-    """
-    Returns a preference profile which truncates overvotes then recommutes
-    total votes for each ballot permutation. Examples:
-    ['A','B','B'] -> ['A', 'B']
-    ['A', 'B', 'A'] -> ['A', 'B']
-    """
-    updated_BL =[]
-    for ballot in deepcopy(pp.get_ballots()):
-        updated_ranking = []
-        for rank in ballot.ranking:
-            if rank not in updated_ranking:
-                updated_ranking.append(rank)
-        
-        updated_ballotRank = Ballot(ranking = updated_ranking, weight = ballot.weight)
-        updated_BL.append(updated_ballotRank)
-    pp_clean = PreferenceProfile(ballots=updated_BL)
-=======
     return Ballot(ranking=ranking, voters=voters, weight=Fraction(weight))
 
 
@@ -155,5 +118,167 @@
         return new_ballot
 
     pp_clean = _clean(pp=pp, clean_ballot_func=deduplicate_ballots)
->>>>>>> afbb42bc
+    return pp_clean
+
+
+def _clean(
+    pp: PreferenceProfile, clean_ballot_func: Callable[[Ballot], Ballot] = None
+) -> PreferenceProfile:
+    """
+    General cleaning function that takes a preference profile and applies a
+    cleaning function to each ballot and merges the ballots with the same ranking
+    used primarily when only the ballot ranking needs to be cleaned
+    Args:
+        pp (PreferenceProfile): preference profile to be cleaned
+        clean_ballot_func (Callable[[list[Ballot]], list[Ballot]]): function that
+        takes a list of ballots and cleans them
+
+    Returns:
+        PreferenceProfile: a cleaned preference profile
+    """
+
+    # apply cleaning function to clean all ballots
+    cleaned = pp.ballots
+    if clean_ballot_func is not None:
+        cleaned = map(clean_ballot_func, pp.ballots)
+
+    # group ballots that have the same ranking after cleaning
+    grouped_ballots = [
+        list(result)
+        for key, result in groupby(cleaned, key=lambda ballot: ballot.ranking)
+    ]
+
+    # merge ballots in the same groups
+    new_ballots = [merge_ballots(b) for b in grouped_ballots]
+
+    return PreferenceProfile(ballots=new_ballots)
+
+
+def merge_ballots(ballots: list[Ballot]) -> Ballot:
+    """
+    takes a list of ballots and merge them
+    Args:
+        ballots (list[Ballot]): a list of ballots with the same ranking
+    Returns:
+        Ballot: a ballot with the same ranking and aggregated weight and voters
+    """
+    weight = sum(b.weight for b in ballots)
+    ranking = ballots[0].ranking
+    voters_to_merge = [b.voters for b in ballots if b.voters]
+    voters = None
+    if len(voters_to_merge) > 0:
+        voters = reduce(lambda b1, b2: b1.union(b2), voters_to_merge)
+        voters = set(voters)
+    return Ballot(ranking=ranking, voters=voters, weight=Fraction(weight))
+
+
+# TODO: Brenda will replace this function with the function she wrote,
+# TODO: change to keep ranks so that we'll have None
+def deduplicate_profiles(pp: PreferenceProfile) -> PreferenceProfile:
+    """
+    takes a preference profile and deduplicates its ballots
+    Args:
+        pp (PreferenceProfile): a preference profile with ballot duplicates
+
+    Returns:
+        PreferenceProfile: a preference profile without duplicates
+    """
+
+    def deduplicate_ballots(ballot: Ballot) -> Ballot:
+        """
+        takes a ballot and deduplicates its rankings
+        Args:
+            ballot (Ballot): a ballot with duplicates in its ranking
+
+        Returns:
+            Ballot: a ballot without duplicates
+        """
+        ranking = ballot.ranking
+        dedup_ranking = []
+        for cand in ranking:
+            if cand in ranking and cand not in dedup_ranking:
+                # dedup_ranking.append({None})
+                dedup_ranking.append(cand)
+        new_ballot = Ballot(
+            id=ballot.id,
+            weight=Fraction(ballot.weight),
+            ranking=dedup_ranking,
+            voters=ballot.voters,
+        )
+        return new_ballot
+
+    pp_clean = _clean(pp=pp, clean_ballot_func=deduplicate_ballots)
+    return pp_clean
+
+def clean(
+    pp: PreferenceProfile, clean_ballot_func: Callable[[Ballot], Ballot] = None
+) -> PreferenceProfile:
+    """
+    General cleaning function that takes a preference profile and applies a
+    cleaning function to each ballot and merges the ballots with the same ranking
+    used primarily when only the ballot ranking needs to be cleaned
+    Args:
+        pp (PreferenceProfile): preference profile to be cleaned
+        clean_ballot_func (Callable[[list[Ballot]], list[Ballot]]): function that
+        takes a list of ballots and cleans them
+
+    Returns:
+        PreferenceProfile: a cleaned preference profile
+    """
+
+    # apply cleaning function to clean all ballots
+
+    cleaned = pp.ballots
+    if clean_ballot_func is not None:
+        cleaned = map(clean_ballot_func, pp.ballots)
+
+    # group ballots that have the same ranking after cleaning
+    grouped_ballots = [
+        list(result)
+        for key, result in groupby(cleaned, key=lambda ballot: ballot.ranking)
+    ]
+
+    # merge ballots in the same groups
+    new_ballots = [merge_ballots(b) for b in grouped_ballots]
+
+    return PreferenceProfile(ballots=new_ballots)
+
+
+def merge_ballots(ballots: list[Ballot]) -> Ballot:
+    """
+    takes a list of ballots and merge them
+    Args:
+        ballots (list[Ballot]): a list of ballots with the same ranking
+    Returns:
+        Ballot: a ballot with the same ranking and aggregated weight and voters
+    """
+    weight = sum(b.weight for b in ballots)
+    ranking = ballots[0].ranking
+    voters_to_merge = [b.voters for b in ballots if b.voters]
+    voters = None
+    if len(voters_to_merge) > 0:
+        voters = reduce(lambda b1, b2: b1.union(b2), voters_to_merge)
+        voters = set(voters)
+    return Ballot(ranking=ranking, voters=voters, weight=float(weight))
+
+
+def overvote(
+    pp: PreferenceProfile
+) -> PreferenceProfile:
+    """
+    Returns a preference profile which truncates overvotes then recommutes
+    total votes for each ballot permutation. Examples:
+    ['A','B','B'] -> ['A', 'B']
+    ['A', 'B', 'A'] -> ['A', 'B']
+    """
+    updated_BL =[]
+    for ballot in deepcopy(pp.get_ballots()):
+        updated_ranking = []
+        for rank in ballot.ranking:
+            if rank not in updated_ranking:
+                updated_ranking.append(rank)
+        
+        updated_ballotRank = Ballot(ranking = updated_ranking, weight = ballot.weight)
+        updated_BL.append(updated_ballotRank)
+    pp_clean = PreferenceProfile(ballots=updated_BL)
     return pp_clean