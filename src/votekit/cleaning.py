--- conflicted
+++ resolved
@@ -115,30 +115,6 @@
     return pp_clean
 
 
-<<<<<<< HEAD
-def undervote_profile(pp: PreferenceProfile) -> PreferenceProfile:
-    """
-    takes a ballot and truncates its rankings in the case.
-    Args:
-        ballot (Ballot): a ballot with empty ranks in a particular ranking list
-
-    Returns:
-        Ballot: a ballot without emptinesss
-    """
-
-    def undervote(ballot: Ballot) -> Ballot:
-        rank_list = ballot.ranking
-        cleaned_rank_list = [rank for rank in rank_list if " " not in rank]
-        return Ballot(
-            id=ballot.id,
-            ranking=cleaned_rank_list,
-            weight=Fraction(ballot.weight),
-            voters=ballot.voters,
-        )
-
-    pp_clean = _clean(pp=pp, clean_ballot_func=undervote)
-    return pp_clean
-=======
 ## TODO: typehints so that non_cands inputs is str or list of strs
 def remove_noncands(
     profile: PreferenceProfile, non_cands: list[str]
@@ -196,4 +172,27 @@
     new_ballots = [merge_ballots(b) for b in grouped_ballots]
 
     return PreferenceProfile(ballots=new_ballots)
->>>>>>> 4e0519b2
+
+
+def undervote_profile(pp: PreferenceProfile) -> PreferenceProfile:
+    """
+    takes a ballot and truncates its rankings in the case.
+    Args:
+        ballot (Ballot): a ballot with empty ranks in a particular ranking list
+
+    Returns:
+        Ballot: a ballot without emptinesss
+    """
+
+    def undervote(ballot: Ballot) -> Ballot:
+        rank_list = ballot.ranking
+        cleaned_rank_list = [rank for rank in rank_list if " " not in rank]
+        return Ballot(
+            id=ballot.id,
+            ranking=cleaned_rank_list,
+            weight=Fraction(ballot.weight),
+            voters=ballot.voters,
+        )
+
+    pp_clean = _clean(pp=pp, clean_ballot_func=undervote)
+    return pp_clean