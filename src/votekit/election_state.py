--- conflicted
+++ resolved
@@ -1,309 +1,143 @@
-<<<<<<< HEAD
-import pandas as pd
-from pydantic import BaseModel
-from typing import Optional
-
-from .pref_profile import PreferenceProfile
-
-
-class ElectionState(BaseModel):
-    """
-    ElectionState class, contains results information for a round or entire
-    election
-
-    **Attributes**
-
-    `curr_round`
-    :   current round number
-
-    `elected`
-    :   candidates who pass a certain threshold to win an election
-    `
-    `eliminated`
-    :   candidates who were eliminated (lost in the election)
-
-    `remaining`
-    :   candidates who are still in the running
-
-    `rankings`
-    :   ranking of candidates with sets representing ties
-
-    `profile`
-    :   PreferenceProfile object corresponding to a given election/round
-
-    `previous`
-    :   an instance of ElectionState object representing the previous round
-
-    **Methods**
-    """
-
-    curr_round: int = 0
-    elected: list = []
-    eliminated: list = []
-    remaining: list = []
-    profile: PreferenceProfile
-    previous: Optional["ElectionState"] = None
-
-    class Config:
-        allow_mutation = False
-
-    def get_all_winners(self) -> list[str]:
-        """
-        Returns a list of elected candidates ordered from first round to current round
-        """
-        if self.previous:
-            return self.previous.get_all_winners() + self.elected
-        else:
-            return self.elected
-
-    def get_all_eliminated(self) -> list[str]:
-        """
-        Returns a list of eliminated candidates ordered from current round to first round
-        """
-        elim = self.eliminated.copy()
-        elim.reverse()
-        if self.previous:
-            elim += self.previous.get_all_eliminated()
-        return elim
-
-    def get_rankings(self) -> list[str]:
-        """
-        Returns list of all candidates in order of their ranking after each round
-        """
-
-        return self.get_all_winners() + self.remaining + self.get_all_eliminated()
-
-    def get_round_outcome(self, roundNum: int) -> dict:
-        # {'elected':list[str], 'eliminated':list[str]}
-        """
-        Returns a dictionary with elected and eliminated candidates
-        """
-        if self.curr_round == roundNum:
-            return {"Elected": self.elected, "Eliminated": self.eliminated}
-        elif self.previous:
-            return self.previous.get_round_outcome(roundNum)
-        else:
-            raise ValueError("Round number out of range")
-
-    def changed_rankings(self) -> dict:
-        """
-        Returns dict of (key) string candidates who changed ranking from previous
-        round and (value) a tuple of (previous rank, new rank)
-        """
-
-        if not self.previous:
-            raise ValueError("This is the first round, cannot compare previous ranking")
-
-        prev_ranking: dict = {
-            cand: index for index, cand in enumerate(self.previous.get_rankings())
-        }
-        curr_ranking: dict = {
-            cand: index for index, cand in enumerate(self.get_rankings())
-        }
-        if curr_ranking == prev_ranking:
-            return {}
-
-        changes = {}
-        for candidate, index in curr_ranking.items():
-            if prev_ranking[candidate] != index:
-                changes[candidate] = (prev_ranking[candidate], index)
-        return changes
-
-    def status(self) -> pd.DataFrame:
-        """
-        Returns dataframe displaying candidate, status (elected, eliminated,
-        remaining)
-        """
-        all_cands = self.get_rankings()
-        status_df = pd.DataFrame(
-            {
-                "Candidate": all_cands,
-                "Status": ["Remaining"] * len(all_cands),
-                "Round": [self.curr_round] * len(all_cands),
-            }
-        )
-
-        for round in range(1, self.curr_round + 1):
-            results = self.get_round_outcome(round)
-            for status, candidates in results.items():
-                for cand in candidates:
-                    status_df.loc[status_df["Candidate"] == cand, "Status"] = status
-                    status_df.loc[status_df["Candidate"] == cand, "Round"] = round
-
-        return status_df
-
-    def __str__(self):
-        # Displays the status of a round or complete election
-
-        show = self.status()
-        # show["Round"] = show["Round"].astype(str).str.rjust(3)
-        # show["Status"] = show["Status"].str.ljust(10)
-        return show.to_string(index=False, justify="justify")
-
-    __repr__ = __str__
-=======
-import pandas as pd
-from pydantic import BaseModel
-from typing import Optional
-
-from .pref_profile import PreferenceProfile
-from .utils import candidate_position_dict
-
-pd.set_option("display.colheader_justify", "left")
-
-
-class ElectionState(BaseModel):
-    """
-    Object that stores information on each round of a RCV election and the final outcome.
-    :param curr_round: :class:`int` : current round number. Defaults to 0 before an election.
-    :param elected: :class:`list[set[str]]` list of candidates who pass a threshold to win
-    :param eliminated: :class:`list[set[str]]` list of candidates who were eliminated
-    :param remaining: :class:`list[set[str]]` list of candidates who are still in the running
-    :param rankings: :class: `list[set]` list ranking of candidates with sets representing ties
-    :param profile: :class:`PreferenceProfile` an instance of a preference profile object
-    :param previous: an instance of :class:`ElectionState` representing previous round
-    """
-
-    curr_round: int = 0
-    elected: list[set[str]] = []
-    eliminated: list[set[str]] = []
-    remaining: list[set[str]] = []
-    profile: PreferenceProfile
-    previous: Optional["ElectionState"] = None
-
-    class Config:
-        allow_mutation = False
-
-    def get_all_winners(self) -> list[set[str]]:
-        """
-        Returns a list of elected candidates ordered from first round to current round.
-        :rtype: :class:`list[set[str]]`
-        """
-        if self.previous:
-            return self.previous.get_all_winners() + self.elected
-        else:
-            return self.elected
-
-    def get_all_eliminated(self) -> list[set[str]]:
-        """
-        Returns a list of eliminated candidates ordered from current round to first round
-        :rtype: :class:`list[set[str]]`
-        """
-        if self.previous:
-            return self.eliminated + self.previous.get_all_eliminated()
-        else:
-            return self.eliminated
-
-    def get_rankings(self) -> list[set[str]]:
-        """
-        Returns list of all candidates in order of their ranking after each round
-        :rtype: :class:`list[set[str]]`
-        """
-        if self.remaining != [{}]:
-            return self.get_all_winners() + self.remaining + self.get_all_eliminated()
-        else:
-            return self.get_all_winners() + self.get_all_eliminated()
-
-    def get_round_outcome(self, roundNum: int) -> dict:
-        # {'elected':list[set[str]], 'eliminated':list[set[str]]}
-        """
-        returns a dictionary with elected and eliminated candidates
-        :rtype: :class:`dict`
-        """
-        if self.curr_round == roundNum:
-            return {
-                "Elected": [c for s in self.elected for c in s],
-                "Eliminated": [c for s in self.eliminated for c in s],
-            }
-        elif self.previous:
-            return self.previous.get_round_outcome(roundNum)
-        else:
-            raise ValueError("Round number out of range")
-
-    def changed_rankings(self) -> dict:
-        """
-        Returns dict of (key) string candidates who changed
-        ranking from previous round and (value) a tuple of (previous rank, new rank)
-        :rtype: :class:`dict`
-        """
-
-        if not self.previous:
-            raise ValueError("This is the first round, cannot compare previous ranking")
-
-        prev_ranking: dict = candidate_position_dict(self.previous.get_rankings())
-        curr_ranking: dict = candidate_position_dict(self.get_rankings())
-        if curr_ranking == prev_ranking:
-            return {}
-
-        changes = {}
-        for candidate, index in curr_ranking.items():
-            if prev_ranking[candidate] != index:
-                changes[candidate] = (prev_ranking[candidate], index)
-        return changes
-
-    def status(self) -> pd.DataFrame:
-        """
-        Returns dataframe displaying candidate, status (elected, eliminated,
-        remaining)
-        :rtype: :class:`DataFrame`
-        """
-        all_cands = [c for s in self.get_rankings() for c in s]
-        status_df = pd.DataFrame(
-            {
-                "Candidate": all_cands,
-                "Status": ["Remaining"] * len(all_cands),
-                "Round": [self.curr_round] * len(all_cands),
-            }
-        )
-
-        for round in range(1, self.curr_round + 1):
-            results = self.get_round_outcome(round)
-            for status, candidates in results.items():
-                for cand in candidates:
-                    status_df.loc[status_df["Candidate"] == cand, "Status"] = status
-                    status_df.loc[status_df["Candidate"] == cand, "Round"] = round
-
-        return status_df
-
-    def __str__(self):
-        show = self.status()
-        # show["Round"] = show["Round"].astype(str).str.rjust(3)
-        # show["Status"] = show["Status"].str.ljust(10)
-        return show.to_string(index=False, justify="justify")
-
-    __repr__ = __str__
-
-    ###############################################################################################
-
-    # def add_winners_and_losers(self, winners: set[str], losers: set[str]) -> "Outcome":
-    #   # example method, feel free to delete if not useful
-    #  if not winners.issubset(self.remaining) or not losers.issubset(self.remaining):
-    #     missing = (winners.difference(set(self.remaining)) |
-    # (losersdifference(set(self.remaining)))
-    #     raise ValueError(f"Cannot promote winners, {missing} not in remaining")
-    # return Outcome(
-    #     remaining=set(self.remaining).difference(winners | losers),
-    #     elected=list(set(self.elected) | winners)
-    #     eliminated=list(set(self.eliminated) | losers)
-    # )
-
-    #   def difference_remaining_candidates(
-    #       self, prevOutcome1: "Outcome", prevOutcome2: "Outcome"
-    #   ) -> float:
-    #       """returns the fractional difference in number of
-    #       remaining candidates; assumes ballots don't change by round
-    #       """
-    #       if (not prevOutcome1.get_profile()) or (not prevOutcome2.get_profile()):
-    #           raise ValueError("Profile missing")
-    # check if from same conshow
-    #        elif set(prevOutcome1.get_profile().ballots) != set(
-    #            prevOutcome2.get_profile().ballots
-    #        ):
-    #            raise ValueError("Cannot compare outcomes from different elections")
-    #
-    #        remaining_diff = len(
-    #            (set(prevOutcome1.remaining)).difference(prevOutcome2.remaining)
-    #        )
-    #        allcandidates = len(prevOutcome1.get_profile().get_candidates())
-    #        return remaining_diff / allcandidates
->>>>>>> 3419ecbd
+import pandas as pd
+from pydantic import BaseModel
+from typing import Optional
+
+from .pref_profile import PreferenceProfile
+from .utils import candidate_position_dict
+
+
+class ElectionState(BaseModel):
+    """
+    ElectionState class, contains results information for a round or entire
+    election
+
+    **Attributes**
+
+    `curr_round`
+    :   current round number
+
+    `elected`
+    :   candidates who pass a certain threshold to win an election
+    `
+    `eliminated`
+    :   candidates who were eliminated (lost in the election)
+
+    `remaining`
+    :   candidates who are still in the running
+
+    `rankings`
+    :   ranking of candidates with sets representing ties
+
+    `profile`
+    :   PreferenceProfile object corresponding to a given election/round
+
+    `previous`
+    :   an instance of ElectionState object representing the previous round
+
+    **Methods**
+    """
+
+    curr_round: int = 0
+    elected: list[set[str]] = []
+    eliminated: list[set[str]] = []
+    remaining: list[set[str]] = []
+    profile: PreferenceProfile
+    previous: Optional["ElectionState"] = None
+
+    class Config:
+        allow_mutation = False
+
+    def get_all_winners(self) -> list[set[str]]:
+        """
+        Returns a list of elected candidates ordered from first round to current round
+        """
+        if self.previous:
+            return self.previous.get_all_winners() + self.elected
+        else:
+            return self.elected
+
+    def get_all_eliminated(self) -> list[set[str]]:
+        """
+        Returns a list of eliminated candidates ordered from current round to first round
+        """
+        if self.previous:
+            return self.eliminated + self.previous.get_all_eliminated()
+        else:
+            return self.eliminated
+
+    def get_rankings(self) -> list[set[str]]:
+        """
+        Returns list of all candidates in order of their ranking after each round
+        """
+        if self.remaining != [{}]:
+            return self.get_all_winners() + self.remaining + self.get_all_eliminated()
+        else:
+            return self.get_all_winners() + self.get_all_eliminated()
+
+    def get_round_outcome(self, roundNum: int) -> dict:
+        # {'elected':list[set[str]], 'eliminated':list[set[str]]}
+        """
+        Returns a dictionary with elected and eliminated candidates
+        """
+        if self.curr_round == roundNum:
+            return {
+                "Elected": [c for s in self.elected for c in s],
+                "Eliminated": [c for s in self.eliminated for c in s],
+            }
+        elif self.previous:
+            return self.previous.get_round_outcome(roundNum)
+        else:
+            raise ValueError("Round number out of range")
+
+    def changed_rankings(self) -> dict:
+        """
+        Returns dict of (key) string candidates who changed ranking from previous
+        round and (value) a tuple of (previous rank, new rank)
+        """
+
+        if not self.previous:
+            raise ValueError("This is the first round, cannot compare previous ranking")
+
+        prev_ranking: dict = candidate_position_dict(self.previous.get_rankings())
+        curr_ranking: dict = candidate_position_dict(self.get_rankings())
+        if curr_ranking == prev_ranking:
+            return {}
+
+        changes = {}
+        for candidate, index in curr_ranking.items():
+            if prev_ranking[candidate] != index:
+                changes[candidate] = (prev_ranking[candidate], index)
+        return changes
+
+    def status(self) -> pd.DataFrame:
+        """
+        Returns dataframe displaying candidate, status (elected, eliminated,
+        remaining)
+        """
+        all_cands = self.get_rankings()
+        status_df = pd.DataFrame(
+            {
+                "Candidate": all_cands,
+                "Status": ["Remaining"] * len(all_cands),
+                "Round": [self.curr_round] * len(all_cands),
+            }
+        )
+
+        for round in range(1, self.curr_round + 1):
+            results = self.get_round_outcome(round)
+            for status, candidates in results.items():
+                for cand in candidates:
+                    status_df.loc[status_df["Candidate"] == cand, "Status"] = status
+                    status_df.loc[status_df["Candidate"] == cand, "Round"] = round
+
+        return status_df
+
+    def __str__(self):
+        # Displays the status of a round or complete election
+
+        show = self.status()
+        # show["Round"] = show["Round"].astype(str).str.rjust(3)
+        # show["Status"] = show["Status"].str.ljust(10)
+        return show.to_string(index=False, justify="justify")
+
+    __repr__ = __str__