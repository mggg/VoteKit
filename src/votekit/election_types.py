from .profile import PreferenceProfile
from .ballot import Ballot
from .utils import (
    compute_votes,
    remove_cand,
    fractional_transfer,
    order_candidates_by_borda,
    borda_scores,
)
from .election_state import ElectionState
from .graphs.pairwise_comparison_graph import PairwiseComparisonGraph
from typing import Callable, Optional
import random
from fractions import Fraction
import itertools as it
import numpy as np


class STV:
    """
    Class for single-winner IRV and multi-winner STV elections
    """

    def __init__(
        self,
        profile: PreferenceProfile,
        transfer: Callable,
        seats: int,
        quota: str = "droop",
    ):
        """
        profile (PreferenceProfile): initial perference profile
        transfer (function): vote transfer method such as fractional transfer
        seats (int): number of winners/size of committee
        """
        self.__profile = profile
        self.transfer = transfer
        self.seats = seats
        self.election_state = ElectionState(
            curr_round=0,
            elected=[],
            eliminated=[],
            remaining=[
                cand
                for cand, votes in compute_votes(
                    profile.get_candidates(), profile.get_ballots()
                )
            ],
            profile=profile,
        )
        self.threshold = self.get_threshold(quota)

    # can cache since it will not change throughout rounds
    def get_threshold(self, quota: str) -> int:
        quota = quota.lower()
        if quota == "droop":
            return int(self.__profile.num_ballots() / (self.seats + 1) + 1)
        elif quota == "hare":
            return int(self.__profile.num_ballots() / self.seats)
        else:
            raise ValueError("Misspelled or unknown quota type")

    def next_round(self) -> bool:
        """
        Determines if the number of seats has been met to call election
        """
        return len(self.election_state.get_all_winners()) != self.seats

    def run_step(self) -> ElectionState:
        """
        Simulates one round an STV election
        """
        ##TODO:must change the way we pass winner_votes
        remaining: list[str] = self.election_state.remaining
        ballots: list[Ballot] = self.election_state.profile.get_ballots()
        fp_votes = compute_votes(remaining, ballots)  ##fp means first place
        elected = []
        eliminated = []

        # if number of remaining candidates equals number of remaining seats,
        # everyone is elected
        if len(remaining) == self.seats - len(self.election_state.get_all_winners()):
            elected = [cand for cand, votes in fp_votes]
            remaining = []
            ballots = []
            # TODO: sort remaining candidates by vote share

        # elect all candidates who crossed threshold
        elif fp_votes[0][1] >= self.threshold:
            for candidate, votes in fp_votes:
                if votes >= self.threshold:
                    elected.append(candidate)
                    remaining.remove(candidate)
                    ballots = self.transfer(
                        candidate,
                        ballots,
                        {cand: votes for cand, votes in fp_votes},
                        self.threshold,
                    )
        # since no one has crossed threshold, eliminate one of the people
        # with least first place votes
        elif self.next_round():
            lp_votes = min([votes for cand, votes in fp_votes])
            lp_candidates = [
                candidate for candidate, votes in fp_votes if votes == lp_votes
            ]
            # is this how to break ties, can be different based on locality
            lp_cand = random.choice(lp_candidates)
            eliminated.append(lp_cand)
            ballots = remove_cand(lp_cand, ballots)
            remaining.remove(lp_cand)

        self.election_state = ElectionState(
            curr_round=self.election_state.curr_round + 1,
            elected=elected,
            eliminated=eliminated,
            remaining=remaining,
            profile=PreferenceProfile(ballots=ballots),
            previous=self.election_state,
        )
        return self.election_state

    def run_election(self) -> ElectionState:
        """
        Runs complete STV election
        """
        if not self.next_round():
            raise ValueError(
                f"Length of elected set equal to number of seats ({self.seats})"
            )

        while self.next_round():
            self.run_step()

        return self.election_state


class Limited:
    def __init__(self, profile: PreferenceProfile, seats: int, k: int):
        self.state = ElectionState(curr_round=0, profile=profile)
        self.seats = seats
        self.k = k

<<<<<<< HEAD
class SequentialRCV:
    """
    class to run Sequential RCV election
    """

    def __init__(self, profile: PreferenceProfile, seats: int):
        """
        profile (PreferenceProfile): initial perference profile
        seats (int): number of winners/size of committee
        """
        self.seats = seats
        self.profile = profile
        self.election_state = ElectionState(
            curr_round=0,
            elected=[],
            eliminated=[],
            remaining=[],
            profile=profile,
        )

    def run_step(self, old_profile: PreferenceProfile) -> ElectionState:
        """
        Simulates a single step of the sequential RCV contest
        which is a full IRV election run on the current set of candidates
        """
        old_election_state = self.election_state

        IRVrun = STV(old_profile, transfer=seqRCV_transfer, seats=1)
        old_election = IRVrun.run_election()
        elected_cand = old_election.get_all_winners()[0]

        # Removes elected candidate from Ballot List
        updated_ballots = remove_cand(elected_cand, old_profile.get_ballots())

        # Updates profile with removed candidates
        updated_profile = PreferenceProfile(ballots=updated_ballots)

        self.election_state = ElectionState(
            curr_round=old_election_state.curr_round + 1,
            elected=list(elected_cand),
            profile=updated_profile,
            previous=old_election_state,
            remaining=old_election.remaining,
        )
        return self.election_state

    def run_election(self) -> ElectionState:
        """
        Simulates a complete sequential RCV contest.
        Will run rounds of elections until elected seats fill
        """
        old_profile = self.profile
        elected = []
        seqRCV_step = self.election_state

        while len(elected) < self.seats:
            seqRCV_step = self.run_step(old_profile)
            elected.append(seqRCV_step.elected)
            old_profile = seqRCV_step.profile
        return seqRCV_step


class Borda:
    """
    Class to run a Borda Election
    """

    def __init__(
        self,
        profile: PreferenceProfile,
        seats: int,
        borda_weights: Optional[list] = None,
        standard: bool = True,
    ):
        """
        profile (PreferenceProfile): initial perference profile \n
        seats (int): number of winners/size of committee \n
        borda_weights: Weights given to each rank. If empty,the weights are
        a reversed emuterated numbering of candidates with the first ranked candidate
        getting the most amount of points followed by the second ranked, and third ranked... \n
        standard: runs a standardized Borda Election. If a voter casts a short ballot, points
        are fractionally distributed to remaining candidates
        """
        self.state = ElectionState(
            curr_round=0,
            elected=[],
            eliminated=[],
            remaining=[],
            profile=profile,
            previous=None,
=======
    """Limited: This rule returns the m (seats) candidates with the highest k-approval scores. 
    The k-approval score of a candidate is equal to the number of voters who rank this 
    candidate among their k top ranked candidates. """

    def run_step(self) -> ElectionState:
        profile = self.state.profile
        candidates = profile.get_candidates()
        candidate_approvals = {c: Fraction(0) for c in candidates}

        for ballot in profile.get_ballots():
            # First we have to determine which candidates are approved
            # i.e. in first k ranks on a ballot
            approvals = []
            for i, cand_set in enumerate(ballot.ranking):
                # If list of total candidates before and including current set
                # are less than seat count, all candidates are approved
                if len(list(it.chain(*ballot.ranking[: i + 1]))) < self.k:
                    approvals.extend(list(cand_set))
                # If list of total candidates before current set
                # are greater than seat count, no candidates are approved
                elif len(list(it.chain(*ballot.ranking[:i]))) > self.k:
                    approvals.extend([])
                # Else we know the cutoff is in the set, we compute and randomly
                # select the number of candidates we can select
                else:
                    accepted = len(list(it.chain(*ballot.ranking[:i])))
                    num_to_allow = self.k - accepted
                    approvals.extend(
                        np.random.choice(list(cand_set), num_to_allow, replace=False)
                    )

            # Add approval votes equal to ballot weight (i.e. number of voters with this ballot)
            for cand in approvals:
                candidate_approvals[cand] += ballot.weight

        # Order candidates by number of approval votes received
        ordered_results = sorted(
            candidate_approvals, key=lambda x: (-candidate_approvals[x], x)
        )

        # Construct ElectionState information
        elected = ordered_results[: self.seats]
        eliminated = ordered_results[self.seats :][::-1]
        cands_removed = set(elected).union(set(eliminated))
        remaining = list(set(profile.get_candidates()).difference(cands_removed))
        profile_remaining = PreferenceProfile(
            ballots=remove_cand(cands_removed, profile.get_ballots())
        )
        new_state = ElectionState(
            curr_round=self.state.curr_round + 1,
            elected=elected,
            eliminated=eliminated,
            remaining=remaining,
            profile=profile_remaining,
            previous=self.state,
        )
        self.state = new_state
        return self.state

    def run_election(self) -> ElectionState:
        outcome = self.run_step()
        return outcome


class Bloc:
    def __init__(self, profile: PreferenceProfile, seats: int):
        self.state = ElectionState(curr_round=0, profile=profile)
        self.seats = seats

    """Bloc: This rule returns the m candidates with the highest m-approval scores. 
    The m-approval score of a candidate is equal to the number of voters who rank this 
    candidate among their m top ranked candidates. """

    def run_step(self) -> ElectionState:
        limited_equivalent = Limited(
            profile=self.state.profile, seats=self.seats, k=self.seats
>>>>>>> 19e60d11
        )
        outcome = limited_equivalent.run_election()
        return outcome

    def run_election(self) -> ElectionState:
        outcome = self.run_step()
        return outcome


class SNTV:
    def __init__(self, profile: PreferenceProfile, seats: int):
        self.state = ElectionState(curr_round=0, profile=profile)
        self.seats = seats

    """Single nontransferable vote (SNTV): SNTV returns k candidates with the highest
    Plurality scores """

    def run_step(self) -> ElectionState:
        limited_equivalent = Limited(profile=self.state.profile, seats=self.seats, k=1)
        outcome = limited_equivalent.run_election()
        return outcome

    def run_election(self) -> ElectionState:
        outcome = self.run_step()
        return outcome

<<<<<<< HEAD
    def run_borda_step(self) -> ElectionState:
        """
        Simulates a full Borda election
        """
        borda_scores = {}  # {candidate : int borda_score}
        candidates_ballots = {}  # {candidate : [ballots that ranked candidate at all]}
        all_candidates = self.state.profile.get_candidates()

        # Populates dicts: candidate_rank_freq, candidates_ballots
        for ballot in self.state.profile.get_ballots():
            frequency = ballot.weight
            rank = 0
            for candidate in ballot.ranking:
                candidate = str(candidate)
                if candidate not in candidates_ballots:
                    candidates_ballots[candidate] = []
                candidates_ballots[candidate].append(
                    ballot
                )  # adds ballot where candidate was ranked

                # adds Borda score to candidate
                if candidate not in borda_scores:
                    borda_scores[candidate] = 0
                if (rank + 1) <= len(self.borda_weights):
                    borda_scores[candidate] += frequency * self.borda_weights[rank]

                rank += 1

            if self.standard is True:
                if rank < (len(self.borda_weights) + 1):
                    # X find total remaining borda points
                    remaining_points = sum(self.borda_weights[rank:])

                    # Y find unranked candidates by the ballot

                    ballot_ranking = [
                        item for subset in ballot.ranking for item in subset
                    ]
                    remaining_cands = list(set(all_candidates) - set(ballot_ranking))

                    # borda_scores[all remaining candidates] = X / Y
                    for candidate in remaining_cands:
                        candidate = str(set(candidate))
                        if candidate not in borda_scores:
                            borda_scores[candidate] = frequency * (
                                remaining_points / len(remaining_cands)
                            )
                        else:
                            borda_scores[candidate] += frequency * (
                                remaining_points / len(remaining_cands)
                            )

        # Identifies Borda winners (elected) and losers (eliminated)
        sorted_borda = sorted(borda_scores, key=borda_scores.get, reverse=True)
        winners = sorted_borda[: self.seats]
        losers = sorted_borda[self.seats :]

        # Create winner_votes dict for ElectionState object
        winner_ballots = {}
        for candidate in winners:
            winner_ballots[candidate] = candidates_ballots[candidate]

        # New final state object
        self.state = ElectionState(
            elected=winners,
            eliminated=losers,
            remaining=[],
=======

class SNTV_STV_Hybrid:
    def __init__(
        self, profile: PreferenceProfile, transfer: Callable, r1_cutoff: int, seats: int
    ):
        self.state = ElectionState(curr_round=0, profile=profile)
        self.transfer = transfer
        self.r1_cutoff = r1_cutoff
        self.seats = seats
        self.stage = "SNTV"  # SNTV, switches to STV, then Complete

    """SNTV-IRV Hybrid: This method first runs SNTV to a cutoff r1_cutoff, then
    runs STV to pick a committee with a given number of seats."""

    def run_step(self, stage: str) -> ElectionState:
        profile = self.state.profile

        new_state = None
        if stage == "SNTV":
            round_state = SNTV(profile=profile, seats=self.r1_cutoff).run_election()

            # The STV election will be run on the new election state
            # Therefore we should not add any winners, but rather
            # set the SNTV winners as remaining candidates and update pref profiles
            new_profile = PreferenceProfile(
                ballots=remove_cand(round_state.eliminated, profile.get_ballots())
            )
            new_state = ElectionState(
                curr_round=self.state.curr_round + 1,
                elected=list(),
                eliminated=round_state.eliminated,
                remaining=new_profile.get_candidates(),
                profile=new_profile,
                previous=self.state,
            )
        elif stage == "STV":
            round_state = STV(
                profile=profile, transfer=self.transfer, seats=self.seats
            ).run_election()
            # Since get_all_eliminated returns reversed eliminations
            new_state = ElectionState(
                curr_round=self.state.curr_round + 1,
                elected=round_state.get_all_winners(),
                eliminated=round_state.get_all_eliminated()[::-1],
                remaining=round_state.remaining,
                profile=round_state.profile,
                previous=self.state,
            )

        # Update election stage to cue next run step
        if stage == "SNTV":
            self.stage = "STV"
        elif stage == "STV":
            self.stage = "Complete"

        self.state = new_state  # type: ignore
        return new_state  # type: ignore

    def run_election(self) -> ElectionState:
        outcome = None
        while self.stage != "Complete":
            outcome = self.run_step(self.stage)
        return outcome  # type: ignore


class TopTwo:
    def __init__(self, profile: PreferenceProfile):
        self.state = ElectionState(curr_round=0, profile=profile)

    """Top Two: Top two eliminates all but the top two plurality vote getters,
    and then conducts a runoff between them, reallocating other ballots."""

    def run_step(self) -> ElectionState:
        # Top 2 is equivalent to a hybrid election for one seat
        # with a cutoff of 2 for the runoff
        hybrid_equivalent = SNTV_STV_Hybrid(
>>>>>>> 19e60d11
            profile=self.state.profile,
            transfer=fractional_transfer,
            r1_cutoff=2,
            seats=1,
        )
        outcome = hybrid_equivalent.run_election()
        return outcome

<<<<<<< HEAD
    def run_borda_election(self) -> ElectionState:
        """
        Function will also run a full borda election
        """
        final_state = self.run_borda_step()
        return final_state
=======
    def run_election(self) -> ElectionState:
        outcome = self.run_step()
        return outcome
>>>>>>> 19e60d11


class DominatingSets:
    def __init__(self, profile: PreferenceProfile):
        self.state = ElectionState(curr_round=0, profile=profile)

    """Dominating sets: Return the tiers of candidates by dominating set,
    which is a set of candidates such that every candidate in the set wins 
    head to head comparisons against candidates outside of it"""

    def run_step(self) -> ElectionState:
        pwc_graph = PairwiseComparisonGraph(self.state.profile)
        dominating_tiers = pwc_graph.dominating_tiers()
        if len(dominating_tiers) == 1:
            new_state = ElectionState(
                curr_round=self.state.curr_round + 1,
                elected=list(),
                eliminated=dominating_tiers,
                remaining=list(),
                profile=PreferenceProfile(),
                previous=self.state,
            )
        else:
            new_state = ElectionState(
                curr_round=self.state.curr_round + 1,
                elected=[set(dominating_tiers[0])],
                eliminated=dominating_tiers[1:][::-1],
                remaining=list(),
                profile=PreferenceProfile(),
                previous=self.state,
            )
        return new_state

    def run_election(self) -> ElectionState:
        outcome = self.run_step()
        return outcome


class CondoBorda:
    def __init__(self, profile: PreferenceProfile, seats: int):
        self.state = ElectionState(curr_round=0, profile=profile)
        self.seats = seats

    """Condo-Borda: Condo-Borda returns candidates ordered by dominating set,
    but breaks ties between candidates """

    def run_step(self) -> ElectionState:
        pwc_graph = PairwiseComparisonGraph(self.state.profile)
        dominating_tiers = pwc_graph.dominating_tiers()
        candidate_borda = borda_scores(self.state.profile)
        ranking = []
        for dt in dominating_tiers:
            ranking += order_candidates_by_borda(dt, candidate_borda)

        new_state = ElectionState(
            curr_round=self.state.curr_round + 1,
            elected=ranking[: self.seats],
            eliminated=ranking[self.seats :],
            remaining=list(),
            profile=PreferenceProfile(),
            previous=self.state,
        )
        return new_state

    def run_election(self) -> ElectionState:
        outcome = self.run_step()
        return outcome


class Plurality:
    """
    Single or multi-winner plurality election
    """

    def __init__(self, profile: PreferenceProfile, seats: int):
        self.seats = seats
        self.election_state = ElectionState(
            curr_round=0,
            elected=[],
            eliminated=[],
            remaining=[
                cand
                for cand, votes in compute_votes(
                    profile.get_candidates(), profile.get_ballots()
                )
            ],
            profile=profile,
        )
        self.__profile = profile

    def run_step(self):
        """
        Simulate 'step' of a plurarity election
        """
        candidates = self.__profile.get_candidates()
        ballots = self.__profile.get_ballots()
        results = compute_votes(candidates, ballots)

        return ElectionState(
            curr_round=1,
            elected=[result.cand for result in results[: self.seats]],
            eliminated=[result.cand for result in results[self.seats :]],
            remaining=[],
            profile=self.__profile,
        )

    run_election = run_step


class Borda:
    def __init__(
        self,
        profile: PreferenceProfile,
        seats: int,
        score_vector: Optional[list[Fraction]],
    ):
        self.state = ElectionState(curr_round=0, profile=profile)
        self.seats = seats
        self.score_vector = score_vector

<<<<<<< HEAD
def seqRCV_transfer(
    winner: str, ballots: list[Ballot], votes: dict, threshold: int
) -> list[Ballot]:
    """
    Useful for a Sequential RCV election which does not use a transfer method ballots \n
    ballots: list of ballots \n
    output: same ballot list
    """
    return ballots


def remove_cand(removed_cand: str, ballots: list[Ballot]) -> list[Ballot]:
    """
    Removes candidate from ranking of the ballots
    """
    update = deepcopy(ballots)
=======
    """Borda: Borda is a positional voting system that assigns a decreasing 
    number of points to candidates based on order and a score vector.
    The conventional score vector is linear (n, n-1, ... 1)"""
>>>>>>> 19e60d11

    def run_step(self) -> ElectionState:
        candidates = self.state.profile.get_candidates()
        borda_dict = borda_scores(
            profile=self.state.profile, score_vector=self.score_vector
        )
        ranking = order_candidates_by_borda(set(candidates), borda_dict)

        new_state = ElectionState(
            curr_round=self.state.curr_round + 1,
            elected=ranking[: self.seats],
            eliminated=ranking[self.seats :][::-1],
            remaining=list(),
            profile=PreferenceProfile(),
            previous=self.state,
        )
        return new_state

    def run_election(self) -> ElectionState:
        outcome = self.run_step()
        return outcome<|MERGE_RESOLUTION|>--- conflicted
+++ resolved
@@ -141,98 +141,6 @@
         self.seats = seats
         self.k = k
 
-<<<<<<< HEAD
-class SequentialRCV:
-    """
-    class to run Sequential RCV election
-    """
-
-    def __init__(self, profile: PreferenceProfile, seats: int):
-        """
-        profile (PreferenceProfile): initial perference profile
-        seats (int): number of winners/size of committee
-        """
-        self.seats = seats
-        self.profile = profile
-        self.election_state = ElectionState(
-            curr_round=0,
-            elected=[],
-            eliminated=[],
-            remaining=[],
-            profile=profile,
-        )
-
-    def run_step(self, old_profile: PreferenceProfile) -> ElectionState:
-        """
-        Simulates a single step of the sequential RCV contest
-        which is a full IRV election run on the current set of candidates
-        """
-        old_election_state = self.election_state
-
-        IRVrun = STV(old_profile, transfer=seqRCV_transfer, seats=1)
-        old_election = IRVrun.run_election()
-        elected_cand = old_election.get_all_winners()[0]
-
-        # Removes elected candidate from Ballot List
-        updated_ballots = remove_cand(elected_cand, old_profile.get_ballots())
-
-        # Updates profile with removed candidates
-        updated_profile = PreferenceProfile(ballots=updated_ballots)
-
-        self.election_state = ElectionState(
-            curr_round=old_election_state.curr_round + 1,
-            elected=list(elected_cand),
-            profile=updated_profile,
-            previous=old_election_state,
-            remaining=old_election.remaining,
-        )
-        return self.election_state
-
-    def run_election(self) -> ElectionState:
-        """
-        Simulates a complete sequential RCV contest.
-        Will run rounds of elections until elected seats fill
-        """
-        old_profile = self.profile
-        elected = []
-        seqRCV_step = self.election_state
-
-        while len(elected) < self.seats:
-            seqRCV_step = self.run_step(old_profile)
-            elected.append(seqRCV_step.elected)
-            old_profile = seqRCV_step.profile
-        return seqRCV_step
-
-
-class Borda:
-    """
-    Class to run a Borda Election
-    """
-
-    def __init__(
-        self,
-        profile: PreferenceProfile,
-        seats: int,
-        borda_weights: Optional[list] = None,
-        standard: bool = True,
-    ):
-        """
-        profile (PreferenceProfile): initial perference profile \n
-        seats (int): number of winners/size of committee \n
-        borda_weights: Weights given to each rank. If empty,the weights are
-        a reversed emuterated numbering of candidates with the first ranked candidate
-        getting the most amount of points followed by the second ranked, and third ranked... \n
-        standard: runs a standardized Borda Election. If a voter casts a short ballot, points
-        are fractionally distributed to remaining candidates
-        """
-        self.state = ElectionState(
-            curr_round=0,
-            elected=[],
-            eliminated=[],
-            remaining=[],
-            profile=profile,
-            previous=None,
-=======
     """Limited: This rule returns the m (seats) candidates with the highest k-approval scores. 
     The k-approval score of a candidate is equal to the number of voters who rank this 
     candidate among their k top ranked candidates. """
@@ -309,7 +217,6 @@
     def run_step(self) -> ElectionState:
         limited_equivalent = Limited(
             profile=self.state.profile, seats=self.seats, k=self.seats
->>>>>>> 19e60d11
         )
         outcome = limited_equivalent.run_election()
         return outcome
@@ -336,75 +243,6 @@
         outcome = self.run_step()
         return outcome
 
-<<<<<<< HEAD
-    def run_borda_step(self) -> ElectionState:
-        """
-        Simulates a full Borda election
-        """
-        borda_scores = {}  # {candidate : int borda_score}
-        candidates_ballots = {}  # {candidate : [ballots that ranked candidate at all]}
-        all_candidates = self.state.profile.get_candidates()
-
-        # Populates dicts: candidate_rank_freq, candidates_ballots
-        for ballot in self.state.profile.get_ballots():
-            frequency = ballot.weight
-            rank = 0
-            for candidate in ballot.ranking:
-                candidate = str(candidate)
-                if candidate not in candidates_ballots:
-                    candidates_ballots[candidate] = []
-                candidates_ballots[candidate].append(
-                    ballot
-                )  # adds ballot where candidate was ranked
-
-                # adds Borda score to candidate
-                if candidate not in borda_scores:
-                    borda_scores[candidate] = 0
-                if (rank + 1) <= len(self.borda_weights):
-                    borda_scores[candidate] += frequency * self.borda_weights[rank]
-
-                rank += 1
-
-            if self.standard is True:
-                if rank < (len(self.borda_weights) + 1):
-                    # X find total remaining borda points
-                    remaining_points = sum(self.borda_weights[rank:])
-
-                    # Y find unranked candidates by the ballot
-
-                    ballot_ranking = [
-                        item for subset in ballot.ranking for item in subset
-                    ]
-                    remaining_cands = list(set(all_candidates) - set(ballot_ranking))
-
-                    # borda_scores[all remaining candidates] = X / Y
-                    for candidate in remaining_cands:
-                        candidate = str(set(candidate))
-                        if candidate not in borda_scores:
-                            borda_scores[candidate] = frequency * (
-                                remaining_points / len(remaining_cands)
-                            )
-                        else:
-                            borda_scores[candidate] += frequency * (
-                                remaining_points / len(remaining_cands)
-                            )
-
-        # Identifies Borda winners (elected) and losers (eliminated)
-        sorted_borda = sorted(borda_scores, key=borda_scores.get, reverse=True)
-        winners = sorted_borda[: self.seats]
-        losers = sorted_borda[self.seats :]
-
-        # Create winner_votes dict for ElectionState object
-        winner_ballots = {}
-        for candidate in winners:
-            winner_ballots[candidate] = candidates_ballots[candidate]
-
-        # New final state object
-        self.state = ElectionState(
-            elected=winners,
-            eliminated=losers,
-            remaining=[],
-=======
 
 class SNTV_STV_Hybrid:
     def __init__(
@@ -481,7 +319,6 @@
         # Top 2 is equivalent to a hybrid election for one seat
         # with a cutoff of 2 for the runoff
         hybrid_equivalent = SNTV_STV_Hybrid(
->>>>>>> 19e60d11
             profile=self.state.profile,
             transfer=fractional_transfer,
             r1_cutoff=2,
@@ -490,18 +327,9 @@
         outcome = hybrid_equivalent.run_election()
         return outcome
 
-<<<<<<< HEAD
-    def run_borda_election(self) -> ElectionState:
-        """
-        Function will also run a full borda election
-        """
-        final_state = self.run_borda_step()
-        return final_state
-=======
-    def run_election(self) -> ElectionState:
-        outcome = self.run_step()
-        return outcome
->>>>>>> 19e60d11
+    def run_election(self) -> ElectionState:
+        outcome = self.run_step()
+        return outcome
 
 
 class DominatingSets:
@@ -611,6 +439,68 @@
     run_election = run_step
 
 
+class SequentialRCV:
+    """
+    class to run Sequential RCV election
+    """
+
+    def __init__(self, profile: PreferenceProfile, seats: int):
+        """
+        profile (PreferenceProfile): initial perference profile
+        seats (int): number of winners/size of committee
+        """
+        self.seats = seats
+        self.profile = profile
+        self.election_state = ElectionState(
+            curr_round=0,
+            elected=[],
+            eliminated=[],
+            remaining=[],
+            profile=profile,
+        )
+
+    def run_step(self, old_profile: PreferenceProfile) -> ElectionState:
+        """
+        Simulates a single step of the sequential RCV contest
+        which is a full IRV election run on the current set of candidates
+        """
+        old_election_state = self.election_state
+
+        IRVrun = STV(old_profile, transfer=seqRCV_transfer, seats=1)
+        old_election = IRVrun.run_election()
+        elected_cand = old_election.get_all_winners()[0]
+
+        # Removes elected candidate from Ballot List
+        updated_ballots = remove_cand(elected_cand, old_profile.get_ballots())
+
+        # Updates profile with removed candidates
+        updated_profile = PreferenceProfile(ballots=updated_ballots)
+
+        self.election_state = ElectionState(
+            curr_round=old_election_state.curr_round + 1,
+            elected=list(elected_cand),
+            profile=updated_profile,
+            previous=old_election_state,
+            remaining=old_election.remaining,
+        )
+        return self.election_state
+
+    def run_election(self) -> ElectionState:
+        """
+        Simulates a complete sequential RCV contest.
+        Will run rounds of elections until elected seats fill
+        """
+        old_profile = self.profile
+        elected = []
+        seqRCV_step = self.election_state
+
+        while len(elected) < self.seats:
+            seqRCV_step = self.run_step(old_profile)
+            elected.append(seqRCV_step.elected)
+            old_profile = seqRCV_step.profile
+        return seqRCV_step
+
+
 class Borda:
     def __init__(
         self,
@@ -622,28 +512,9 @@
         self.seats = seats
         self.score_vector = score_vector
 
-<<<<<<< HEAD
-def seqRCV_transfer(
-    winner: str, ballots: list[Ballot], votes: dict, threshold: int
-) -> list[Ballot]:
-    """
-    Useful for a Sequential RCV election which does not use a transfer method ballots \n
-    ballots: list of ballots \n
-    output: same ballot list
-    """
-    return ballots
-
-
-def remove_cand(removed_cand: str, ballots: list[Ballot]) -> list[Ballot]:
-    """
-    Removes candidate from ranking of the ballots
-    """
-    update = deepcopy(ballots)
-=======
     """Borda: Borda is a positional voting system that assigns a decreasing 
     number of points to candidates based on order and a score vector.
     The conventional score vector is linear (n, n-1, ... 1)"""
->>>>>>> 19e60d11
 
     def run_step(self) -> ElectionState:
         candidates = self.state.profile.get_candidates()
@@ -664,4 +535,16 @@
 
     def run_election(self) -> ElectionState:
         outcome = self.run_step()
-        return outcome+        return outcome
+
+
+# Helper function for seqRCV
+def seqRCV_transfer(
+    winner: str, ballots: list[Ballot], votes: dict, threshold: int
+) -> list[Ballot]:
+    """
+    Useful for a Sequential RCV election which does not use a transfer method ballots \n
+    ballots: list of ballots \n
+    output: same ballot list
+    """
+    return ballots