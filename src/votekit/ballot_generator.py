--- conflicted
+++ resolved
@@ -1392,10 +1392,6 @@
         super().__init__(k=k, **data)
 
 
-<<<<<<< HEAD
-=======
-# TODO, fix PI and cohesion
->>>>>>> 7edd9666
 class SlatePreference(BallotGenerator):
     """
     Class for generating ballots using a slate preference model.
@@ -1685,11 +1681,7 @@
     def generate_profile(
         self, number_of_ballots: int, by_bloc: bool = False, deterministic: bool = True
     ) -> Union[PreferenceProfile, Tuple]:
-        if len(self.blocs) > 2:
-            raise UserWarning(
-                f"This model currently only supports at most two blocs, but you \
-                              passed {len(self.blocs)}"
-            )
+    
         
         # the number of ballots per bloc is determined by Huntington-Hill apportionment
         bloc_props = list(self.bloc_voter_prop.values())
@@ -1705,8 +1697,12 @@
         for i, bloc in enumerate(self.blocs):
             # number of voters in this bloc
             num_ballots = ballots_per_block[bloc]
-            ballot_pool = [-1 for _ in range(num_ballots)]
-            opp_bloc = self.blocs[(i+1)%2]
+            ballot_pool = [-1] * num_ballots
+            ballot_types = self._sample_ballot_types(bloc, num_ballots)
+            pref_intervals = self.pref_intervals_by_bloc[bloc]
+            zero_cands = set(
+                it.chain(*[pi.zero_cands for pi in pref_intervals.values()])
+            )
 
             if deterministic:
                 ballot_types = self._sample_ballot_types_deterministic(bloc = bloc, num_ballots=num_ballots)
@@ -1714,7 +1710,6 @@
                 ballot_types = self._sample_ballot_types_MCMC(bloc = bloc, num_ballots=num_ballots)
             for j, bt in enumerate(ballot_types):
                 cand_ordering_by_bloc = {}
-                pref_intervals = self.pref_intervals_by_bloc[bloc]
 
                 for b in self.blocs:
                     # create a pref interval dict of only this blocs candidates
@@ -1729,22 +1724,20 @@
 
                     # sample
                     cand_ordering = np.random.choice(
-                        list(cands), len(cands), replace=False, p=distribution
+                        a=list(cands), size=len(cands), p=distribution, replace=False
                     )
                     cand_ordering_by_bloc[b] = list(cand_ordering)
-                
-                ranking = [-1 for _ in range(len(bt))]
+
+                ranking = [-1] * len(bt)
                 for i, b in enumerate(bt):
                     # append the current first candidate, then remove them from the ordering
                     ranking[i] = {cand_ordering_by_bloc[b][0]}
                     cand_ordering_by_bloc[b].pop(0)
-                
-                zero_cands = set(it.chain(*[pi.zero_cands for pi in pref_intervals.values()]))
+
                 if len(zero_cands) > 0:
                     ranking.append(zero_cands)
-                ballot_pool[j] = Ballot(ranking =ranking, weight = Fraction(1,1))
-
-           
+                ballot_pool[j] = Ballot(ranking=ranking, weight=Fraction(1, 1))
+
             pp = PreferenceProfile(ballots=ballot_pool)
             pp = pp.condense_ballots()
             pref_profile_by_bloc[bloc] = pp
@@ -1759,4 +1752,4 @@
 
         # else return the combined profiles
         else:
-            return pp
+            return pp