from abc import abstractmethod
from functools import reduce
import itertools as it
from fractions import Fraction
import math
import numpy as np
from pathlib import Path
import pickle
import random
import warnings
from typing import Optional, Union, Tuple
import apportionment.methods as apportion  # type: ignore

from .ballot import Ballot
from .pref_profile import PreferenceProfile
from .pref_interval import combine_preference_intervals, PreferenceInterval


def sample_cohesion_ballot_types(
    slate_to_candidates: dict, num_ballots: int, cohesion_parameters_for_bloc: dict
):
    """
    Used to generate bloc orderings given cohesion parameters.

    Args:
        slate_to_candidates (dict): A mapping of slates to their list of candidates.
        num_ballots (int): the number of ballots to generate.
        cohesion_parameters_for_bloc (dict): A mapping of blocs to cohesion parameters.
                                Note, this is equivalent to one value in the cohesion_parameters
                                dictionary.


    Returns:
      A list of lists of length `num_ballots`, where each sublist contains the bloc names in order
      they appear on that ballot.
    """
    candidates = list(it.chain(*list(slate_to_candidates.values())))
    ballots = [[-1]] * num_ballots
    # precompute coin flips
    coin_flips = list(np.random.uniform(size=len(candidates) * num_ballots))

    def which_bin(dist_bins, flip):
        for i, bin in enumerate(dist_bins):
            if bin < flip <= dist_bins[i + 1]:
                return i

    blocs_og, values_og = [list(x) for x in zip(*cohesion_parameters_for_bloc.items())]

    for j in range(num_ballots):
        blocs, values = blocs_og.copy(), values_og.copy()
        # Pre-calculate distribution_bins
        distribution_bins = [0] + [sum(values[: i + 1]) for i in range(len(blocs))]
        ballot_type = [-1] * len(candidates)

        for i, flip in enumerate(
            coin_flips[j * len(candidates) : (j + 1) * len(candidates)]
        ):
            bloc_index = which_bin(distribution_bins, flip)
            bloc_type = blocs[bloc_index]
            ballot_type[i] = bloc_type

            # Check if that exhausts a slate of candidates
            if ballot_type.count(bloc_type) == len(slate_to_candidates[bloc_type]):
                del blocs[bloc_index]
                del values[bloc_index]
                total_value_sum = sum(values)
                values = [v / total_value_sum for v in values]
                distribution_bins = [0] + [
                    sum(values[: i + 1]) for i in range(len(blocs))
                ]

        ballots[j] = ballot_type

    return ballots


class BallotGenerator:
    """
    Base class for ballot generation models that use the candidate simplex
    (e.g. Plackett-Luce, Bradley-Terry, etc.).

    **Attributes**

    `candidates`
    :   list of candidates in the election.

    `cohesion_parameters`
    : dictionary of dictionaries mapping of bloc to cohesion parameters.
        (ex. {bloc_1: {bloc_1: .7, bloc_2: .2, bloc_3:.1}})

    `pref_intervals_by_bloc`
    :   dictionary of dictionaries mapping of bloc to preference intervals.
        (ex. {bloc_1: {bloc_1 : PI, bloc_2: PI}}).

    `bloc_voter_prop`
    :   dictionary mapping of bloc to voter proportions (ex. {bloc: voter proportion}).


    ???+ note
        * Voter proportion for blocs must sum to 1.
        * Preference interval for candidates must sum to 1.
        * Must have same blocs in `pref_intervals_by_bloc` and `bloc_voter_prop`.

    **Methods**
    """

    def __init__(
        self,
        **kwargs,
    ):
        if "candidates" not in kwargs and "slate_to_candidates" not in kwargs:
            raise ValueError(
                "At least one of candidates or slate_to_candidates must be provided."
            )

        if "candidates" in kwargs:
            self.candidates = kwargs["candidates"]

        if "slate_to_candidates" in kwargs:
            self.slate_to_candidates = kwargs["slate_to_candidates"]
            self.candidates = [
                c for c_list in self.slate_to_candidates.values() for c in c_list
            ]

        nec_parameters = [
            "pref_intervals_by_bloc",
            "cohesion_parameters",
            "bloc_voter_prop",
        ]

        if any(x in kwargs for x in nec_parameters):
            if not all(x in kwargs for x in nec_parameters):
                raise ValueError(
                    f"If one of {nec_parameters} is provided, all must be provided."
                )

            bloc_voter_prop = kwargs["bloc_voter_prop"]
            pref_intervals_by_bloc = kwargs["pref_intervals_by_bloc"]
            cohesion_parameters = kwargs["cohesion_parameters"]

            if round(sum(bloc_voter_prop.values()), 8) != 1.0:
                raise ValueError("Voter proportion for blocs must sum to 1")

            if bloc_voter_prop.keys() != pref_intervals_by_bloc.keys():
                raise ValueError(
                    "Blocs are not the same between bloc_voter_prop and pref_intervals_by_bloc."
                )

            if bloc_voter_prop.keys() != cohesion_parameters.keys():
                raise ValueError(
                    "Blocs are not the same between bloc_voter_prop and cohesion_parameters."
                )

            if pref_intervals_by_bloc.keys() != cohesion_parameters.keys():
                raise ValueError(
                    "Blocs are not the same between pref_intervals_by_bloc and cohesion_parameters."
                )

            for bloc, cohesion_parameter_dict in cohesion_parameters.items():
                if round(sum(cohesion_parameter_dict.values()), 8) != 1.0:
                    raise ValueError(
                        f"Cohesion parameters for bloc {bloc} must sum to 1."
                    )

            self.pref_intervals_by_bloc = pref_intervals_by_bloc
            self.bloc_voter_prop = bloc_voter_prop
            self.blocs = list(self.bloc_voter_prop.keys())
            self.cohesion_parameters = cohesion_parameters

    @classmethod
    def from_params(
        cls,
        slate_to_candidates: dict,
        bloc_voter_prop: dict,
        cohesion_parameters: dict,
        alphas: dict,
        **data,
    ):
        """
        Initializes a BallotGenerator by constructing a preference interval
        from parameters; the prior parameters (if inputted) will be overwritten.

        Args:
            slate_to_candidates (dict): A mapping of blocs to candidates
                (ex. {bloc: [candidate]})
            bloc_voter_prop (dict): A mapping of the percentage of total voters
                 per bloc (ex. {bloc: 0.7})
            cohesion_parameters (dict): Cohension factors for each bloc (ex. {bloc_1: {bloc_1: .9,
                                                                                        bloc_2:.1})
            alphas (dict): Alpha for the Dirichlet distribution of each bloc
                            (ex. {bloc: {bloc: 1, opposing_bloc: 1/2}}).

        Raises:
            ValueError: If the voter proportion for blocs don't sum to 1.
            ValueError: Blocs are not the same.

        Returns:
            (BallotGenerator): Initialized ballot generator.

        ???+ note
            * Voter proportion for blocs must sum to 1.
            * Each cohesion parameter must be in the interval [0,1].
            * Dirichlet parameters are in the interval $(0,\infty)$.
        """
        if round(sum(bloc_voter_prop.values()), 8) != 1.0:
            raise ValueError("Voter proportion for blocs must sum to 1")

        if slate_to_candidates.keys() != bloc_voter_prop.keys():
            raise ValueError("Blocs are not the same")

        pref_intervals_by_bloc = {}
        for current_bloc in bloc_voter_prop:
            intervals = {}
            for b in bloc_voter_prop:
                interval = PreferenceInterval.from_dirichlet(
                    candidates=slate_to_candidates[b], alpha=alphas[current_bloc][b]
                )
                intervals[b] = interval

            pref_intervals_by_bloc[current_bloc] = intervals

        if "candidates" not in data:
            cands = [cand for cands in slate_to_candidates.values() for cand in cands]
            data["candidates"] = cands

        data["pref_intervals_by_bloc"] = pref_intervals_by_bloc
        data["bloc_voter_prop"] = bloc_voter_prop
        data["cohesion_parameters"] = cohesion_parameters

        if cls in [
            AlternatingCrossover,
            slate_PlackettLuce,
            slate_BradleyTerry,
            CambridgeSampler,
        ]:
            generator = cls(
                slate_to_candidates=slate_to_candidates,
                **data,
            )

        else:
            generator = cls(**data)

        return generator

    @abstractmethod
    def generate_profile(
        self, number_of_ballots: int, by_bloc: bool = False
    ) -> Union[PreferenceProfile, Tuple, dict]:
        """
        Generates a `PreferenceProfile`.

        Args:
            number_of_ballots (int): Number of ballots to generate.
            by_bloc (bool): True if you want a tuple (pp_by_bloc, pp), which is a dictionary of
                            PreferenceProfiles with keys = blocs and the aggregated profile.
                    False if you want the aggregated profile. Defaults to False.

        Returns:
            (PreferenceProfile): A generated `PreferenceProfile`.
        """
        pass

    @staticmethod
    def _round_num(num: float) -> int:
        """
        Rounds up or down a float randomly.

        Args:
            num (float): Number to round.

        Returns:
            int: A whole number.
        """
        rand = np.random.random()
        return math.ceil(num) if rand > 0.5 else math.floor(num)

    @staticmethod
    def ballot_pool_to_profile(ballot_pool, candidates) -> PreferenceProfile:
        """
        Given a list of ballots and candidates, convert them into a `PreferenceProfile.`

        Args:
            ballot_pool (list of tuple): A list of ballots, where each ballot is a tuple
                    of candidates indicating their ranking from top to bottom.
            candidates (list): A list of candidates.

        Returns:
            (PreferenceProfile): A PreferenceProfile representing the ballots in the election.
        """
        ranking_counts: dict[tuple, int] = {}
        ballot_list: list[Ballot] = []

        for ranking in ballot_pool:
            tuple_rank = tuple(ranking)
            ranking_counts[tuple_rank] = (
                ranking_counts[tuple_rank] + 1 if tuple_rank in ranking_counts else 1
            )

        for ranking, count in ranking_counts.items():
            rank = tuple([frozenset([cand]) for cand in ranking])
            b = Ballot(ranking=rank, weight=Fraction(count))
            ballot_list.append(b)

        return PreferenceProfile(ballots=ballot_list, candidates=candidates)


class BallotSimplex(BallotGenerator):
    """
    Base class for ballot generation models that use the ballot simplex
    (e.g. ImpartialCulture, ImpartialAnonymousCulture).

    **Attributes**

    `alpha`
    :   (float) alpha parameter for ballot simplex. Defaults to None.

    `point`
    :   dictionary representing a point in the ballot simplex with candidate as
        keys and electoral support as values. Defaults to None.

    ???+ note

        Point or alpha arguments must be included to initialize.

    **Methods**
    """

    def __init__(
        self, alpha: Optional[float] = None, point: Optional[dict] = None, **data
    ):
        if alpha is None and point is None:
            raise AttributeError("point or alpha must be initialized")
        self.alpha = alpha
        if alpha == float("inf"):
            self.alpha = 1e20
        if alpha == 0:
            self.alpha = 1e-10
        self.point = point
        super().__init__(**data)

    @classmethod
    def from_point(cls, point: dict, **data):
        """
        Initializes a Ballot Simplex model from a point in the Dirichlet distribution.

        Args:
            point (dict): A mapping of candidate to candidate support.

        Raises:
            ValueError: If the candidate support does not sum to 1.

        Returns:
            (BallotSimplex): Initialized from point.
        """
        if sum(point.values()) != 1.0:
            raise ValueError(
                f"probability distribution from point ({point.values()}) does not sum to 1"
            )
        return cls(point=point, **data)

    @classmethod
    def from_alpha(cls, alpha: float, **data):
        """
        Initializes a Ballot Simplex model from an alpha value for the Dirichlet
        distribution.

        Args:
            alpha (float): An alpha parameter for the Dirichlet distribution.

        Returns:
            (BallotSimplex): Initialized from alpha.
        """

        return cls(alpha=alpha, **data)

    def generate_profile(
        self, number_of_ballots, by_bloc: bool = False
    ) -> Union[PreferenceProfile, dict]:
        """
        Generates a PreferenceProfile from the ballot simplex.
        """

        perm_set = it.permutations(self.candidates, len(self.candidates))

        perm_rankings = [list(value) for value in perm_set]

        if self.alpha is not None:
            draw_probabilities = list(
                np.random.default_rng().dirichlet([self.alpha] * len(perm_rankings))
            )

        elif self.point:
            # calculates probabilities for each ranking
            # using probability distribution for candidate support
            draw_probabilities = [
                reduce(
                    lambda prod, cand: prod * self.point[cand] if self.point else 0,
                    ranking,
                    1.0,
                )
                for ranking in perm_rankings
            ]
            draw_probabilities = [
                prob / sum(draw_probabilities) for prob in draw_probabilities
            ]

        indices = np.random.choice(
            a=len(perm_rankings), size=number_of_ballots, p=draw_probabilities
        )
        ballot_pool = [perm_rankings[indices[i]] for i in range(number_of_ballots)]

        return self.ballot_pool_to_profile(ballot_pool, self.candidates)


class ImpartialCulture(BallotSimplex):
    """
    Impartial Culture model with an alpha value of 1e10 (should be infinity theoretically).
    This model is uniform on all linear rankings.


    **Attributes**

    `candidates`
    : (list) a list of candidates

    `alpha`
    :   (float) alpha parameter for ballot simplex. Defaults to None.

    `point`
    :   dictionary representing a point in the ballot simplex with candidate as
        keys and electoral support as values. Defaults to None.



    **Methods**

    See `BallotSimplex` object.

    ???+ note

        Point or alpha arguments must be included to initialize. For details see
        `BallotSimplex` and `BallotGenerator` object.
    """

    def __init__(self, **data):
        super().__init__(alpha=float("inf"), **data)


class ImpartialAnonymousCulture(BallotSimplex):
    """
    Impartial Anonymous Culture model with an alpha value of 1. This model choose uniformly
        from among all distributions on full linear rankings, and then draws according to the
        chosen distribution.

    **Attributes**

    `candidates`
    : (list) a list of candidates

    `alpha`
    :   (float) alpha parameter for ballot simplex. Defaults to None.

    `point`
    :   dictionary representing a point in the ballot simplex with candidate as
        keys and electoral support as values. Defaults to None.

    **Methods**

    See `BallotSimplex` base class.

    ???+ note

        Point or alpha arguments must be included to initialize. For details see
        `BallotSimplex` and `BallotGenerator` object.
    """

    def __init__(self, **data):
        super().__init__(alpha=1, **data)


class short_name_PlackettLuce(BallotGenerator):
    """
    Class for generating short name Plackett Luce ballots. This model samples without
<<<<<<< HEAD
    replacement from a preference interval. Equivalent to name-PlackettLuce if k = number of
    candidates. Can be initialized with an interval or can be constructed with the
    Dirichlet distribution using the `from_params` method in the `BallotGenerator` class.
=======
    replacement from a preference interval. Equivalent to name-PlackettLuce if
    ballot_length = number of  candidates. Can be initialized with an interval or can be
    constructed with the  Dirichlet distribution using the `from_params` method in the
    `BallotGenerator` class.
>>>>>>> c393d457

    **Attributes**

    `candidates`
    : a list of candidates.

    `pref_intervals_by_bloc`
    :   dictionary of dictionaries mapping of bloc to preference intervals.
        (ex. {bloc_1: {bloc_1 : PI, bloc_2: PI}}).

    `cohesion_parameters`
    : dictionary of dictionaries of cohesion parameters (ex. {bloc_1: {bloc_1:.7, bloc_2: .3}})

    `bloc_voter_prop`
    :   dictionary mapping of bloc to voter proportions (ex. {bloc: proportion}).

    `ballot_length`
    : number of votes allowed per ballot

    **Methods**

    See `BallotGenerator` base class
    """

    def __init__(self, ballot_length: int, **data):
        # Call the parent class's __init__ method to handle common parameters
        super().__init__(**data)
        self.ballot_length = ballot_length

        # if dictionary of pref intervals
        if isinstance(
            list(self.pref_intervals_by_bloc.values())[0], PreferenceInterval
        ):
            self.pref_interval_by_bloc = self.pref_intervals_by_bloc

        # if nested dictionary of pref intervals, combine by cohesion
        else:
            self.pref_interval_by_bloc = {
                bloc: combine_preference_intervals(
                    [self.pref_intervals_by_bloc[bloc][b] for b in self.blocs],
                    [self.cohesion_parameters[bloc][b] for b in self.blocs],
                )
                for bloc in self.blocs
            }

    def generate_profile(
        self, number_of_ballots: int, by_bloc: bool = False
    ) -> Union[PreferenceProfile, Tuple]:
        """
        Args:
        `number_of_ballots`: The number of ballots to generate.

        `by_bloc`: True if you want to return a dictionary of PreferenceProfiles by bloc.
                    False if you want the full, aggregated PreferenceProfile.
        """
        # the number of ballots per bloc is determined by Huntington-Hill apportionment
        bloc_props = list(self.bloc_voter_prop.values())
        ballots_per_block = dict(
            zip(
                self.blocs,
                apportion.compute("huntington", bloc_props, number_of_ballots),
            )
        )

        # dictionary to store preference profiles by bloc
        pp_by_bloc = {b: PreferenceProfile() for b in self.blocs}

        for bloc in self.blocs:
            # number of voters in this bloc
            num_ballots = ballots_per_block[bloc]
            ballot_pool = [Ballot()] * num_ballots
            non_zero_cands = list(self.pref_interval_by_bloc[bloc].non_zero_cands)
            pref_interval_values = [
                self.pref_interval_by_bloc[bloc].interval[c] for c in non_zero_cands
            ]
            zero_cands = list(self.pref_interval_by_bloc[bloc].zero_cands)

            # if there aren't enough non-zero supported candidates,
            # include 0 support as ties
            number_to_sample = self.ballot_length
            number_tied = None

            if len(non_zero_cands) < number_to_sample:
                number_tied = number_to_sample - len(non_zero_cands)
                number_to_sample = len(non_zero_cands)

            for i in range(num_ballots):
                # generates ranking based on probability distribution of non candidate support
                # samples ballot_length candidates
                non_zero_ranking = list(
                    np.random.choice(
                        non_zero_cands,
                        number_to_sample,
                        p=pref_interval_values,
                        replace=False,
                    )
                )

                ranking = [frozenset({cand}) for cand in non_zero_ranking]

                if number_tied:
                    tied_candidates = list(
                        np.random.choice(
                            zero_cands,
                            number_tied,
                            replace=False,
                        )
                    )
                    ranking.append(frozenset(tied_candidates))

                ballot_pool[i] = Ballot(ranking=tuple(ranking), weight=Fraction(1, 1))

            # create PP for this bloc
            pp = PreferenceProfile(ballots=ballot_pool)
            pp = pp.condense_ballots()
            pp_by_bloc[bloc] = pp

        # combine the profiles
        pp = PreferenceProfile(ballots=[])
        for profile in pp_by_bloc.values():
            pp += profile

        if by_bloc:
            return (pp_by_bloc, pp)

        # else return the combined profiles
        else:
            return pp


class name_PlackettLuce(short_name_PlackettLuce):
    """
    Class for generating full ballots with name-PlackettLuce. This model samples without
    replacement from a preference interval. Can be initialized with an interval or can be
    constructed with the Dirichlet distribution using the `from_params` method in the
    `BallotGenerator` class.

    **Attributes**

    `candidates`
    : a list of candidates.

    `pref_intervals_by_bloc`
    :   dictionary of dictionaries mapping of bloc to preference intervals.
        (ex. {bloc_1: {bloc_1 : PI, bloc_2: PI}}).

    `cohesion_parameters`
    : dictionary of dictionaries of cohesion parameters (ex. {bloc_1: {bloc_1:.7, bloc_2: .3}})

    `bloc_voter_prop`
    :   dictionary mapping of bloc to voter proportions (ex. {bloc: proportion}).


    **Methods**

    See `BallotGenerator` base class
    """

    def __init__(self, cohesion_parameters: dict, **data):
        if "candidates" in data:
            ballot_length = len(data["candidates"])
        elif "slate_to_candidates" in data:
            ballot_length = sum(
                len(c_list) for c_list in data["slate_to_candidates"].values()
            )
        else:
            raise ValueError("One of candidates or slate_to_candidates must be passed.")

        # Call the parent class's __init__ method to handle common parameters
        super().__init__(
            ballot_length=ballot_length, cohesion_parameters=cohesion_parameters, **data
        )


class name_BradleyTerry(BallotGenerator):
    """
    Class for generating ballots using a name-BradleyTerry model. The probability of sampling
    the ranking $X>Y>Z$ is proportional to $P(X>Y)*P(X>Z)*P(Y>Z)$.
    These individual probabilities are based on the preference interval: $P(X>Y) = x/(x+y)$.
    Can be initialized with an interval or can be constructed with the Dirichlet distribution using
    the `from_params` method in the `BallotGenerator` class.

    **Attributes**

    `candidates`
    : a list of candidates.

    `pref_intervals_by_bloc`
    : dictionary of dictionaries mapping of bloc to preference intervals or dictionary of PIs.
        (ex. {bloc_1: {bloc_1 : PI, bloc_2: PI}}).

    `bloc_voter_prop`
    :   dictionary mapping of slate to voter proportions (ex. {race: voter proportion}).

    `cohesion_parameters`
    : dictionary of dictionaries of cohesion parameters (ex. {bloc_1: {bloc_1:.7, bloc_2: .3}})

    **Methods**

    See `BallotGenerator` base class.
    """

    def __init__(self, cohesion_parameters: dict, **data):
        # Call the parent class's __init__ method to handle common parameters
        super().__init__(cohesion_parameters=cohesion_parameters, **data)

        # if dictionary of pref intervals
        if isinstance(
            list(self.pref_intervals_by_bloc.values())[0], PreferenceInterval
        ):
            self.pref_interval_by_bloc = self.pref_intervals_by_bloc

        # if nested dictionary of pref intervals, combine by cohesion
        else:
            self.pref_interval_by_bloc = {
                bloc: combine_preference_intervals(
                    [self.pref_intervals_by_bloc[bloc][b] for b in self.blocs],
                    [self.cohesion_parameters[bloc][b] for b in self.blocs],
                )
                for bloc in self.blocs
            }

        if len(self.candidates) < 12:
            # precompute pdfs for sampling
            self.pdfs_by_bloc = {
                bloc: self._BT_pdf(self.pref_interval_by_bloc[bloc].interval)
                for bloc in self.blocs
            }
        else:
            warnings.warn(
                "For 12 or more candidates, exact sampling is computationally infeasible. \
                    Please only use the built in generate_profile_MCMC method."
            )

    def _calc_prob(self, permutations: list[tuple], cand_support_dict: dict) -> dict:
        """
        given a list of (possibly incomplete) rankings and the preference interval, \
        calculates the probability of observing each ranking

        Args:
            permutations (list[tuple]): a list of permuted rankings
            cand_support_dict (dict): a mapping from candidate to their \
            support (preference interval)

        Returns:
            dict: a mapping of the rankings to their probability
        """
        ranking_to_prob = {}
        for ranking in permutations:
            prob = 1
            for i in range(len(ranking)):
                cand_i = ranking[i]
                greater_cand_support = cand_support_dict[cand_i]
                for j in range(i + 1, len(ranking)):
                    cand_j = ranking[j]
                    cand_support = cand_support_dict[cand_j]
                    prob *= greater_cand_support / (greater_cand_support + cand_support)
            ranking_to_prob[ranking] = prob
        return ranking_to_prob

    def _make_pow(self, lst):
        """
        Helper method for _BT_pdf.
        Takes is a list representing the preference lengths of each candidate
        in a permutation.
        Computes the numerator of BT probability.
        """
        ret = 1
        m = len(lst)
        for i, val in enumerate(lst):
            if i < m - 1:
                ret *= val ** (m - i - 1)
        return ret

    def _BT_pdf(self, dct):
        """
        Construct the BT pdf as a dictionary (ballot, probability) given a preference
        interval as a dictionary (candidate, preference).
        """

        # gives PI lengths for each candidate in permutation
        def pull_perm(lst):
            nonlocal dct
            return [dct[i] for i in lst]

        new_dct = {
            perm: self._make_pow(pull_perm(perm))
            for perm in it.permutations(dct.keys(), len(dct))
        }
        summ = sum(new_dct.values())
        return {key: value / summ for key, value in new_dct.items()}

    def generate_profile(
        self, number_of_ballots, by_bloc: bool = False
    ) -> Union[PreferenceProfile, Tuple]:
        # the number of ballots per bloc is determined by Huntington-Hill apportionment

        bloc_props = list(self.bloc_voter_prop.values())
        ballots_per_block = dict(
            zip(
                self.blocs,
                apportion.compute("huntington", bloc_props, number_of_ballots),
            )
        )

        pp_by_bloc = {b: PreferenceProfile() for b in self.blocs}

        for bloc in self.blocs:
            num_ballots = ballots_per_block[bloc]

            # Directly initialize the list using good memory trick
            ballot_pool = [Ballot()] * num_ballots
            zero_cands = self.pref_interval_by_bloc[bloc].zero_cands
            pdf_dict = self.pdfs_by_bloc[bloc]

            # Directly use the keys and values from the dictionary for sampling
            rankings, probs = zip(*pdf_dict.items())

            # The return of this will be a numpy array, so we don't need to make it into a list
            sampled_indices = np.array(
                np.random.choice(
                    a=len(rankings),
                    size=num_ballots,
                    p=probs,
                ),
                ndmin=1,
            )

            for j, index in enumerate(sampled_indices):
                ranking = [frozenset({cand}) for cand in rankings[index]]

                # Add any zero candidates as ties only if they exist
                if zero_cands:
                    ranking.append(frozenset(zero_cands))

                ballot_pool[j] = Ballot(ranking=tuple(ranking), weight=Fraction(1, 1))

            pp = PreferenceProfile(ballots=ballot_pool)
            pp = pp.condense_ballots()
            pp_by_bloc[bloc] = pp

        # combine the profiles
        pp = PreferenceProfile(ballots=[])
        for profile in pp_by_bloc.values():
            pp += profile

        if by_bloc:
            return (pp_by_bloc, pp)

        # else return the combined profiles
        else:
            return pp

    def _BT_mcmc(
        self, num_ballots, pref_interval, seed_ballot, zero_cands={}, verbose=False
    ):
        """
        Sample from BT distribution for a given preference interval using MCMC.

        num_ballots (int): the number of ballots to sample
        pref_interval (dict): the preference interval to determine BT distribution
        sub_sample_length (int): how many attempts at swaps to make before saving ballot
        seed_ballot: Ballot, the seed ballot for the Markov chain
        verbose: bool, if True, print the acceptance ratio of the chain
        """

        # check that seed ballot has no ties
        for s in seed_ballot.ranking:
            if len(s) > 1:
                raise ValueError("Seed ballot contains ties")

        ballots = [-1] * num_ballots
        accept = 0
        current_ranking = list(seed_ballot.ranking)
        num_candidates = len(current_ranking)

        # presample swap indices
        swap_indices = [
            (j1, j1 + 1)
            for j1 in random.choices(range(num_candidates - 1), k=num_ballots)
        ]

        # generate MCMC sample
        for i in range(num_ballots):
            # choose adjacent pair to propose a swap
            j1, j2 = swap_indices[i]
            acceptance_prob = min(
                1,
                pref_interval[next(iter(current_ranking[j2]))]
                / pref_interval[next(iter(current_ranking[j1]))],
            )

            # if you accept, make the swap
            if random.random() < acceptance_prob:
                current_ranking[j1], current_ranking[j2] = (
                    current_ranking[j2],
                    current_ranking[j1],
                )
                accept += 1

            if len(zero_cands) > 0:
                ballots[i] = Ballot(ranking=current_ranking + [zero_cands])
            else:
                ballots[i] = Ballot(ranking=current_ranking)

        if verbose:
            print(
                f"Acceptance ratio as number accepted / total steps: {accept/num_ballots:.2}"
            )

        if -1 in ballots:
            raise ValueError("Some element of ballots list is not a ballot.")

        pp = PreferenceProfile(ballots=ballots)
        pp = pp.condense_ballots()
        return pp

    def generate_profile_MCMC(
        self, number_of_ballots: int, verbose=False, by_bloc: bool = False
    ) -> Union[PreferenceProfile, Tuple]:
        """
        Sample from the BT distribution using Markov Chain Monte Carlo. `number_of_ballots` should
        be sufficiently large to allow for convergence of the chain.

        Args:
            number_of_ballots (int): Number of ballots to generate.
            verbose (bool, optional): If True, print the acceptance ratio of the chain. Default
                                        is False.
            by_bloc (bool, optional): True if you want a tuple (pp_by_bloc, pp), which is a
                                    dictionary of  PreferenceProfiles with keys = blocs and the
                                    aggregated profile. False if you want the aggregated profile.
                                    Defaults to False.

        Returns:
            Generated ballots as a PreferenceProfile or tuple (dict, PreferenceProfile).
        """

        # the number of ballots per bloc is determined by Huntington-Hill apportionment
        bloc_props = list(self.bloc_voter_prop.values())
        ballots_per_block = dict(
            zip(
                self.blocs,
                apportion.compute("huntington", bloc_props, number_of_ballots),
            )
        )

        pp_by_bloc = {b: PreferenceProfile() for b in self.blocs}

        for bloc in self.blocs:
            num_ballots = ballots_per_block[bloc]
            pref_interval = self.pref_interval_by_bloc[bloc]
            pref_interval_dict = pref_interval.interval
            non_zero_cands = pref_interval.non_zero_cands
            zero_cands = pref_interval.zero_cands

            seed_ballot = Ballot(
                ranking=tuple([frozenset({c}) for c in non_zero_cands])
            )
            pp = self._BT_mcmc(
                num_ballots,
                pref_interval_dict,
                seed_ballot,
                zero_cands=zero_cands,
                verbose=verbose,
            )

            pp_by_bloc[bloc] = pp

        # combine the profiles
        pp = PreferenceProfile(ballots=[])
        for profile in pp_by_bloc.values():
            pp += profile

        if by_bloc:
            return (pp_by_bloc, pp)

        # else return the combined profiles
        else:
            return pp


class AlternatingCrossover(BallotGenerator):
    """
    Class for Alternating Crossover style of generating ballots.
    AC assumes that voters either rank all of their own blocs candidates above the other bloc,
    or the voters "crossover" and rank a candidate from the other bloc first, then alternate
    between candidates from their own bloc and the opposing.
    Should only be used when there are two blocs.

    Can be initialized with an interval or can be
    constructed with the Dirichlet distribution using the `from_params` method in the
    `BallotGenerator` class.

    **Attributes**

    `pref_intervals_by_bloc`
    :   dictionary of dictionaries mapping of bloc to preference intervals.
        (ex. {bloc_1: {bloc_1 : PI, bloc_2: PI}}).

    `bloc_voter_prop`
    :   dictionary mapping of slate to voter proportions (ex. {bloc: voter proportion}).

    `slate_to_candidates`
    :   dictionary mapping of slate to candidates (ex. {bloc: [candidate1, candidate2]}).

    `cohesion_parameters`
    : dictionary of dictionaries of cohesion parameters (ex. {bloc_1: {bloc_1:.7, bloc_2: .3}})

    **Methods**

    See `BallotGenerator` base class.
    """

    def __init__(
        self,
        cohesion_parameters: dict,
        **data,
    ):
        # Call the parent class's __init__ method to handle common parameters
        super().__init__(cohesion_parameters=cohesion_parameters, **data)

    def generate_profile(
        self, number_of_ballots: int, by_bloc: bool = False
    ) -> Union[PreferenceProfile, Tuple]:
        # compute the number of bloc and crossover voters in each bloc using Huntington Hill
        cohesion_parameters = {
            b: self.cohesion_parameters[b][b] for b in self.cohesion_parameters
        }

        voter_types = [(b, type) for b in self.blocs for type in ["bloc", "cross"]]

        voter_props = [
            cohesion_parameters[b] * self.bloc_voter_prop[b]
            if t == "bloc"
            else (1 - cohesion_parameters[b]) * self.bloc_voter_prop[b]
            for b, t in voter_types
        ]

        ballots_per_type = dict(
            zip(
                voter_types,
                apportion.compute("huntington", voter_props, number_of_ballots),
            )
        )

        pp_by_bloc = {b: PreferenceProfile() for b in self.blocs}

        for i, bloc in enumerate(self.blocs):
            ballot_pool = []
            num_bloc_ballots = ballots_per_type[(bloc, "bloc")]
            num_cross_ballots = ballots_per_type[(bloc, "cross")]

            pref_interval_dict = self.pref_intervals_by_bloc[bloc]

            opposing_slate = self.blocs[(i + 1) % 2]

            opposing_cands = list(pref_interval_dict[opposing_slate].interval.keys())
            bloc_cands = list(pref_interval_dict[bloc].interval.keys())

            pref_for_opposing = list(
                pref_interval_dict[opposing_slate].interval.values()
            )
            pref_for_bloc = list(pref_interval_dict[bloc].interval.values())

            for i in range(num_cross_ballots + num_bloc_ballots):
                bloc_cands = list(
                    np.random.choice(
                        bloc_cands,
                        p=pref_for_bloc,
                        size=len(bloc_cands),
                        replace=False,
                    )
                )
                opposing_cands = list(
                    np.random.choice(
                        opposing_cands,
                        p=pref_for_opposing,
                        size=len(opposing_cands),
                        replace=False,
                    )
                )

                if i < num_cross_ballots:
                    # alternate the bloc and opposing bloc candidates to create crossover ballots
                    ranking = [
                        frozenset({cand})
                        for pair in zip(opposing_cands, bloc_cands)
                        for cand in pair
                    ]
                else:
                    ranking = [frozenset({c}) for c in bloc_cands] + [
                        frozenset({c}) for c in opposing_cands
                    ]

                ballot = Ballot(ranking=tuple(ranking), weight=Fraction(1, 1))
                ballot_pool.append(ballot)

            pp = PreferenceProfile(ballots=ballot_pool)
            pp = pp.condense_ballots()
            pp_by_bloc[bloc] = pp

        # combine the profiles
        pp = PreferenceProfile(ballots=[])
        for profile in pp_by_bloc.values():
            pp += profile

        if by_bloc:
            return (pp_by_bloc, pp)

        # else return the combined profiles
        else:
            return pp


class OneDimSpatial(BallotGenerator):
    """
    1-D spatial model for ballot generation. Assumes the candidates are normally distributed on
    the real line. Then voters are also normally distributed, and vote based on Euclidean distance
    to the candidates.

    **Attributes**
    `candidates`
        : a list of candidates.

    See `BallotGenerator` base class.

    **Methods**

    See `BallotGenerator` base class.
    """

    def generate_profile(
        self, number_of_ballots: int, by_bloc: bool = False
    ) -> Union[PreferenceProfile, Tuple]:
        candidate_position_dict = {c: np.random.normal(0, 1) for c in self.candidates}
        voter_positions = np.random.normal(0, 1, number_of_ballots)

        ballot_pool = []

        for vp in voter_positions:
            distance_dict = {
                c: abs(v - vp) for c, v, in candidate_position_dict.items()
            }
            candidate_order = sorted(distance_dict, key=distance_dict.__getitem__)
            ballot_pool.append(candidate_order)

        return self.ballot_pool_to_profile(ballot_pool, self.candidates)


class CambridgeSampler(BallotGenerator):
    """
    Class for generating ballots based on historical RCV elections occurring
    in Cambridge. Alternative election data can be used if specified. Assumes that there are two
    blocs, a majority and a minority bloc, and determines this based on the bloc_voter_prop attr.

    Based on cohesion parameters, decides if a voter casts their top choice within their bloc
    or in the opposing bloc. Then uses historical data; given their first choice, choose a
    ballot type from the historical distribution.


    **Attributes**

    `slate_to_candidates`
    :   dictionary mapping of slate to candidates (ex. {bloc: [candidate]}).

    `bloc_voter_prop`
    :   dictionary mapping of bloc to voter proportions (ex. {bloc: voter proportion}).

    `cohesion_parameters`
    : dictionary of dictionaries of cohesion parameters (ex. {bloc_1: {bloc_1:.7, bloc_2: .3}})

    `pref_intervals_by_bloc`
    :   dictionary of dictionaries mapping of bloc to preference intervals.
        (ex. {bloc_1: {bloc_1 : PI, bloc_2: PI}}).

    `historical_majority`
    : name of majority bloc in historical data, defaults to W for Cambridge.

    `historical_minority`
    : name of minority bloc in historical data, defaults to C for Cambridge.

    `path`
    :   file path to an election data file to sample from. Defaults to Cambridge elections.

    **Methods**

    See `BallotGenerator` base class.
    """

    def __init__(
        self,
        cohesion_parameters: dict,
        path: Optional[Path] = None,
        historical_majority: Optional[str] = "W",
        historical_minority: Optional[str] = "C",
        **data,
    ):
        # Call the parent class's __init__ method to handle common parameters
        super().__init__(cohesion_parameters=cohesion_parameters, **data)

        self.historical_majority = historical_majority
        self.historical_minority = historical_minority

        if len(self.slate_to_candidates.keys()) > 2:
            raise UserWarning(
                f"This model currently only supports at two blocs, but you \
                              passed {len(self.slate_to_candidates.keys())}"
            )

        self.majority_bloc = [
            bloc for bloc, prop in self.bloc_voter_prop.items() if prop >= 0.5
        ][0]

        self.minority_bloc = [
            bloc for bloc in self.bloc_voter_prop.keys() if bloc != self.majority_bloc
        ][0]

        self.bloc_to_historical = {
            self.majority_bloc: self.historical_majority,
            self.minority_bloc: self.historical_minority,
        }

        # # changing names to match historical data, if statement handles generating from_params
        # # only want to run this now if generating from init
        # if len(self.cohesion_parameters) > 0:
        #     self._rename_blocs()

        if path:
            self.path = path
        else:
            BASE_DIR = Path(__file__).resolve().parent
            DATA_DIR = BASE_DIR / "data/"
            self.path = Path(DATA_DIR, "Cambridge_09to17_ballot_types.p")

    def generate_profile(
        self, number_of_ballots: int, by_bloc: bool = False
    ) -> Union[PreferenceProfile, Tuple]:
        with open(self.path, "rb") as pickle_file:
            ballot_frequencies = pickle.load(pickle_file)

        cohesion_parameters = {b: self.cohesion_parameters[b][b] for b in self.blocs}

        # compute the number of bloc and crossover voters in each bloc using Huntington Hill
        voter_types = [
            (b, t) for b in list(self.bloc_voter_prop.keys()) for t in ["bloc", "cross"]
        ]

        voter_props = [
            cohesion_parameters[b] * self.bloc_voter_prop[b]
            if t == "bloc"
            else (1 - cohesion_parameters[b]) * self.bloc_voter_prop[b]
            for b, t in voter_types
        ]

        ballots_per_type = dict(
            zip(
                voter_types,
                apportion.compute("huntington", voter_props, number_of_ballots),
            )
        )

        pp_by_bloc = {b: PreferenceProfile() for b in self.blocs}

        for i, bloc in enumerate(self.blocs):
            bloc_voters = ballots_per_type[(bloc, "bloc")]
            cross_voters = ballots_per_type[(bloc, "cross")]
            ballot_pool = [Ballot()] * (bloc_voters + cross_voters)

            # store the opposition bloc
            opp_bloc = self.blocs[(i + 1) % 2]

            # find total number of ballots that start with bloc and opp_bloc
            bloc_first_count = sum(
                [
                    freq
                    for ballot, freq in ballot_frequencies.items()
                    if ballot[0] == self.bloc_to_historical[bloc]
                ]
            )

            opp_bloc_first_count = sum(
                [
                    freq
                    for ballot, freq in ballot_frequencies.items()
                    if ballot[0] == self.bloc_to_historical[opp_bloc]
                ]
            )

            # Compute the pref interval for this bloc
            pref_interval_dict = combine_preference_intervals(
                list(self.pref_intervals_by_bloc[bloc].values()),
                [cohesion_parameters[bloc], 1 - cohesion_parameters[bloc]],
            )

            # compute the relative probabilities of each ballot
            # sorted by ones where the ballot lists the bloc first
            # and those that list the opp first
            prob_ballot_given_bloc_first = {
                ballot: freq / bloc_first_count
                for ballot, freq in ballot_frequencies.items()
                if ballot[0] == self.bloc_to_historical[bloc]
            }

            prob_ballot_given_opp_first = {
                ballot: freq / opp_bloc_first_count
                for ballot, freq in ballot_frequencies.items()
                if ballot[0] == self.bloc_to_historical[opp_bloc]
            }

            bloc_voter_ordering = random.choices(
                list(prob_ballot_given_bloc_first.keys()),
                weights=list(prob_ballot_given_bloc_first.values()),
                k=bloc_voters,
            )
            cross_voter_ordering = random.choices(
                list(prob_ballot_given_opp_first.keys()),
                weights=list(prob_ballot_given_opp_first.values()),
                k=cross_voters,
            )

            # Generate ballots
            for i in range(bloc_voters + cross_voters):
                # Based on first choice, randomly choose
                # ballots weighted by Cambridge frequency
                if i < bloc_voters:
                    bloc_ordering = bloc_voter_ordering[i]
                else:
                    bloc_ordering = cross_voter_ordering[i - bloc_voters]

                # Now turn bloc ordering into candidate ordering
                pl_ordering = list(
                    np.random.choice(
                        list(pref_interval_dict.interval.keys()),
                        len(pref_interval_dict.interval),
                        p=list(pref_interval_dict.interval.values()),
                        replace=False,
                    )
                )
                ordered_bloc_slate = [
                    c for c in pl_ordering if c in self.slate_to_candidates[bloc]
                ]
                ordered_opp_slate = [
                    c for c in pl_ordering if c in self.slate_to_candidates[opp_bloc]
                ]

                # Fill in the bloc slots as determined
                # With the candidate ordering generated with PL
                full_ballot = []
                for b in bloc_ordering:
                    if b == self.bloc_to_historical[bloc]:
                        if ordered_bloc_slate:
                            full_ballot.append(ordered_bloc_slate.pop(0))
                    else:
                        if ordered_opp_slate:
                            full_ballot.append(ordered_opp_slate.pop(0))

                ranking = tuple([frozenset({cand}) for cand in full_ballot])
                ballot_pool[i] = Ballot(ranking=ranking, weight=Fraction(1, 1))

            pp = PreferenceProfile(ballots=ballot_pool)
            pp = pp.condense_ballots()
            pp_by_bloc[bloc] = pp

        # combine the profiles
        pp = PreferenceProfile(ballots=[])
        for profile in pp_by_bloc.values():
            pp += profile

        if by_bloc:
            return (pp_by_bloc, pp)

        # else return the combined profiles
        else:
            return pp


class name_Cumulative(BallotGenerator):
    """
    Class for generating cumulative ballots. This model samples with
    replacement from a combined preference interval and counts candidates with multiplicity.
    Can be initialized with an interval or can be constructed with the Dirichlet distribution
    using the `from_params` method in the `BallotGenerator` class.

    **Attributes**

    `candidates`
    : a list of candidates.

    `pref_intervals_by_bloc`
    :   dictionary of dictionaries mapping of bloc to preference intervals.
        (ex. {bloc_1: {bloc_1 : PI, bloc_2: PI}}).

    `cohesion_parameters`
    : dictionary of dictionaries of cohesion parameters (ex. {bloc_1: {bloc_1:.7, bloc_2: .3}})

    `bloc_voter_prop`
    :   dictionary mapping of bloc to voter proportions (ex. {bloc: proportion}).

    `num_votes`
    : the number of votes allowed per ballot.

    **Methods**

    See `BallotGenerator` base class
    """

    def __init__(self, cohesion_parameters: dict, num_votes: int, **data):
        # Call the parent class's __init__ method to handle common parameters
        super().__init__(cohesion_parameters=cohesion_parameters, **data)
        self.num_votes = num_votes

        # if dictionary of pref intervals is passed
        if isinstance(
            list(self.pref_intervals_by_bloc.values())[0], PreferenceInterval
        ):
            self.pref_interval_by_bloc = self.pref_intervals_by_bloc

        # if nested dictionary of pref intervals, combine by cohesion
        else:
            self.pref_interval_by_bloc = {
                bloc: combine_preference_intervals(
                    [self.pref_intervals_by_bloc[bloc][b] for b in self.blocs],
                    [self.cohesion_parameters[bloc][b] for b in self.blocs],
                )
                for bloc in self.blocs
            }

    def generate_profile(
        self, number_of_ballots: int, by_bloc: bool = False
    ) -> Union[PreferenceProfile, Tuple]:
        """
        Args:
        `number_of_ballots`: The number of ballots to generate.

        `by_bloc`: True if you want to return a dictionary of PreferenceProfiles by bloc.
                    False if you want the full, aggregated PreferenceProfile.
        """
        # the number of ballots per bloc is determined by Huntington-Hill apportionment
        bloc_props = list(self.bloc_voter_prop.values())
        ballots_per_block = dict(
            zip(
                self.blocs,
                apportion.compute("huntington", bloc_props, number_of_ballots),
            )
        )

        pp_by_bloc = {b: PreferenceProfile() for b in self.blocs}

        for bloc in self.bloc_voter_prop.keys():
            ballot_pool = []
            # number of voters in this bloc
            num_ballots = ballots_per_block[bloc]
            pref_interval = self.pref_interval_by_bloc[bloc]

            # finds candidates with non-zero preference
            non_zero_cands = list(pref_interval.non_zero_cands)
            # creates the interval of probabilities for candidates supported by this block
            cand_support_vec = [pref_interval.interval[cand] for cand in non_zero_cands]

            for _ in range(num_ballots):
                # generates ranking based on probability distribution of non zero candidate support
                list_ranking = list(
                    np.random.choice(
                        non_zero_cands,
                        self.num_votes,
                        p=cand_support_vec,
                        replace=True,
                    )
                )

                ranking = tuple([frozenset({cand}) for cand in list_ranking])

                ballot_pool.append(Ballot(ranking=ranking, weight=Fraction(1, 1)))

            pp = PreferenceProfile(ballots=ballot_pool)
            pp = pp.condense_ballots()
            pp_by_bloc[bloc] = pp

        # combine the profiles
        pp = PreferenceProfile(ballots=[])
        for profile in pp_by_bloc.values():
            pp += profile

        if by_bloc:
            return (pp_by_bloc, pp)

        # else return the combined profiles
        else:
            return pp


class slate_PlackettLuce(BallotGenerator):
    """
    Class for generating ballots using a slate-PlackettLuce model.
    This model first samples a ballot type by flipping a cohesion parameter weighted coin.
    It then fills out the ballot type via sampling with out replacement from the interval.

    Can be initialized with an interval or can be
    constructed with the Dirichlet distribution using the `from_params` method in the
    `BallotGenerator` class.

    **Attributes**

    `slate_to_candidates`
    :   dictionary mapping of slate to candidates (ex. {bloc: [candidate]}).

    `pref_intervals_by_bloc`
    :   dictionary of dictionaries mapping of bloc to preference intervals.
        (ex. {bloc_1: {bloc_1 : PI, bloc_2: PI}}).

    `bloc_voter_prop`
    :   dictionary mapping of bloc to voter proportions (ex. {bloc: proportion}).

    `cohesion_parameters`
    : dictionary of dictionaries of cohesion parameters (ex. {bloc_1: {bloc_1:.7, bloc_2: .3}})

    **Methods**

    See `BallotGenerator` base class
    """

    def __init__(self, cohesion_parameters: dict, **data):
        # Call the parent class's __init__ method to handle common parameters
        super().__init__(cohesion_parameters=cohesion_parameters, **data)

    def generate_profile(
        self, number_of_ballots: int, by_bloc: bool = False
    ) -> Union[PreferenceProfile, Tuple]:
        """
        Args:
        `number_of_ballots`: The number of ballots to generate.

        `by_bloc`: True if you want to return a dictionary of PreferenceProfiles by bloc.
                    False if you want the full, aggregated PreferenceProfile.
        """
        bloc_props = list(self.bloc_voter_prop.values())
        ballots_per_block = dict(
            zip(
                self.blocs,
                apportion.compute("huntington", bloc_props, number_of_ballots),
            )
        )

        pref_profile_by_bloc = {}

        for i, bloc in enumerate(self.blocs):
            # number of voters in this bloc
            num_ballots = ballots_per_block[bloc]
            ballot_pool = [Ballot()] * num_ballots
            ballot_types = sample_cohesion_ballot_types(
                slate_to_candidates=self.slate_to_candidates,
                num_ballots=num_ballots,
                cohesion_parameters_for_bloc=self.cohesion_parameters[bloc],
            )
            pref_intervals = self.pref_intervals_by_bloc[bloc]
            zero_cands = set(
                it.chain(*[pi.zero_cands for pi in pref_intervals.values()])
            )

            for j, bt in enumerate(ballot_types):
                cand_ordering_by_bloc = {}

                for b in self.blocs:
                    # create a pref interval dict of only this blocs candidates
                    bloc_cand_pref_interval = pref_intervals[b].interval
                    cands = pref_intervals[b].non_zero_cands

                    # if there are no non-zero candidates, skip this bloc
                    if len(cands) == 0:
                        continue

                    distribution = [bloc_cand_pref_interval[c] for c in cands]

                    # sample
                    cand_ordering = np.random.choice(
                        a=list(cands), size=len(cands), p=distribution, replace=False
                    )
                    cand_ordering_by_bloc[b] = list(cand_ordering)

                ranking = [frozenset({-1})] * len(bt)
                for i, b in enumerate(bt):
                    # append the current first candidate, then remove them from the ordering
                    ranking[i] = frozenset({cand_ordering_by_bloc[b][0]})
                    cand_ordering_by_bloc[b].pop(0)

                if len(zero_cands) > 0:
                    ranking.append(frozenset(zero_cands))
                ballot_pool[j] = Ballot(ranking=tuple(ranking), weight=Fraction(1, 1))

            pp = PreferenceProfile(ballots=ballot_pool)
            pp = pp.condense_ballots()
            pref_profile_by_bloc[bloc] = pp

        # combine the profiles
        pp = PreferenceProfile(ballots=[])
        for profile in pref_profile_by_bloc.values():
            pp += profile

        if by_bloc:
            return (pref_profile_by_bloc, pp)

        # else return the combined profiles
        else:
            return pp


class slate_BradleyTerry(BallotGenerator):
    """
    Class for generating ballots using a slate-BradleyTerry model. It
    presamples ballot types by checking all pairwise comparisons, then fills out candidate
    ordering by sampling without replacement from preference intervals.

    Only works with 2 blocs at the moment.

    Can be initialized with an interval or can be
    constructed with the Dirichlet distribution using the `from_params` method in the
    `BallotGenerator` class.

    **Attributes**

    `slate_to_candidates`
    :   dictionary mapping of slate to candidates (ex. {bloc: [candidate]}).

    `pref_intervals_by_bloc`
    :   dictionary of dictionaries mapping of bloc to preference intervals.
        (ex. {bloc_1: {bloc_1 : PI, bloc_2: PI}}).

    `bloc_voter_prop`
    :   dictionary mapping of bloc to voter proportions (ex. {bloc: proportion}).

    `cohesion_parameters`
    : dictionary of dictionaries of cohesion parameters (ex. {bloc_1: {bloc_1:.7, bloc_2: .3}})

    **Methods**

    See `BallotGenerator` base class
    """

    def __init__(self, cohesion_parameters: dict, **data):
        # Call the parent class's __init__ method to handle common parameters
        super().__init__(cohesion_parameters=cohesion_parameters, **data)

        if len(self.slate_to_candidates.keys()) > 2:
            raise UserWarning(
                f"This model currently only supports at most two blocs, but you \
                              passed {len(self.slate_to_candidates.keys())}"
            )

        self.ballot_type_pdf = {
            b: self._compute_ballot_type_dist(b, self.blocs[(i + 1) % 2])
            for i, b in enumerate(self.blocs)
        }

    def _compute_ballot_type_dist(self, bloc, opp_bloc):
        """
        Return a dictionary with keys ballot types and values equal to probability of sampling.
        """
        blocs_to_sample = [
            b for b in self.blocs for _ in range(len(self.slate_to_candidates[b]))
        ]
        total_comparisons = np.prod(
            [len(l_of_c) for l_of_c in self.slate_to_candidates.values()]
        )
        cohesion = self.cohesion_parameters[bloc][bloc]

        def prob_of_type(b_type):
            success = sum(
                b_type[i + 1 :].count(opp_bloc)
                for i, b in enumerate(b_type)
                if b == bloc
            )
            return pow(cohesion, success) * pow(
                1 - cohesion, total_comparisons - success
            )

        pdf = {
            b: prob_of_type(b)
            for b in set(it.permutations(blocs_to_sample, len(blocs_to_sample)))
        }

        summ = sum(pdf.values())
        return {b: v / summ for b, v in pdf.items()}

    def _sample_ballot_types_deterministic(
        self, bloc: str, opp_bloc: str, num_ballots: int
    ):
        """
        Used to generate bloc orderings for deliberative.

        Returns a list of lists, where each sublist contains the bloc names in order they appear
        on the ballot.
        """
        # pdf = self._compute_ballot_type_dist(bloc=bloc, opp_bloc=opp_bloc)
        pdf = self.ballot_type_pdf[bloc]
        b_types = list(pdf.keys())
        probs = list(pdf.values())

        sampled_indices = np.random.choice(len(b_types), size=num_ballots, p=probs)

        return [b_types[i] for i in sampled_indices]

    def _sample_ballot_types_MCMC(
        self, bloc: str, num_ballots: int, verbose: bool = False
    ):
        """
        Generate ballot types using MCMC that has desired stationary distribution.
        """

        seed_ballot_type = [
            b for b in self.blocs for _ in range(len(self.slate_to_candidates[b]))
        ]

        ballots = [[-1]] * num_ballots
        accept = 0
        current_ranking = seed_ballot_type

        cohesion = self.cohesion_parameters[bloc][bloc]

        # presample swap indices
        swap_indices = [
            (j1, j1 + 1)
            for j1 in np.random.choice(len(seed_ballot_type) - 1, size=num_ballots)
        ]

        odds = (1 - cohesion) / cohesion
        # generate MCMC sample
        for i in range(num_ballots):
            # choose adjacent pair to propose a swap
            j1, j2 = swap_indices[i]

            # if swap reduces number of voters bloc above opposing bloc
            if (
                current_ranking[j1] != current_ranking[j2]
                and current_ranking[j1] == bloc
            ):
                acceptance_prob = odds

            # if swap increases number of voters bloc above opposing or swaps two of same bloc
            else:
                acceptance_prob = 1

            # if you accept, make the swap
            if random.random() < acceptance_prob:
                current_ranking[j1], current_ranking[j2] = (
                    current_ranking[j2],
                    current_ranking[j1],
                )
                accept += 1

            ballots[i] = current_ranking.copy()

        if verbose:
            print(
                f"Acceptance ratio as number accepted / total steps: {accept/num_ballots:.2}"
            )

        if -1 in ballots:
            raise ValueError("Some element of ballots list is not a ballot.")

        return ballots

    def generate_profile(
        self, number_of_ballots: int, by_bloc: bool = False, deterministic: bool = True
    ) -> Union[PreferenceProfile, Tuple]:
        """
        Args:
        `number_of_ballots`: The number of ballots to generate.

        `by_bloc`: True if you want to return a dictionary of PreferenceProfiles by bloc.
                    False if you want the full, aggregated PreferenceProfile.

        `deterministic`: True if you want to use the computed pdf for the slate-BT model,
                        False if you want to use MCMC approximation. Defaults to True.
        """
        # the number of ballots per bloc is determined by Huntington-Hill apportionment
        bloc_props = list(self.bloc_voter_prop.values())
        ballots_per_block = dict(
            zip(
                self.blocs,
                apportion.compute("huntington", bloc_props, number_of_ballots),
            )
        )

        pref_profile_by_bloc = {}

        for i, bloc in enumerate(self.blocs):
            # number of voters in this bloc
            num_ballots = ballots_per_block[bloc]
            ballot_pool = [Ballot()] * num_ballots
            pref_intervals = self.pref_intervals_by_bloc[bloc]
            zero_cands = set(
                it.chain(*[pi.zero_cands for pi in pref_intervals.values()])
            )

            if deterministic:
                ballot_types = self._sample_ballot_types_deterministic(
                    bloc=bloc, opp_bloc=self.blocs[(i + 1) % 2], num_ballots=num_ballots
                )
            else:
                ballot_types = self._sample_ballot_types_MCMC(
                    bloc=bloc, num_ballots=num_ballots
                )

            for j, bt in enumerate(ballot_types):
                cand_ordering_by_bloc = {}

                for b in self.blocs:
                    # create a pref interval dict of only this blocs candidates
                    bloc_cand_pref_interval = pref_intervals[b].interval
                    cands = pref_intervals[b].non_zero_cands

                    # if there are no non-zero candidates, skip this bloc
                    if len(cands) == 0:
                        continue

                    distribution = [bloc_cand_pref_interval[c] for c in cands]

                    # sample
                    cand_ordering = np.random.choice(
                        a=list(cands), size=len(cands), p=distribution, replace=False
                    )

                    cand_ordering_by_bloc[b] = list(cand_ordering)

                ranking = [frozenset({-1})] * len(bt)
                for i, b in enumerate(bt):
                    # append the current first candidate, then remove them from the ordering
                    ranking[i] = frozenset({cand_ordering_by_bloc[b][0]})
                    cand_ordering_by_bloc[b].pop(0)

                if len(zero_cands) > 0:
                    ranking.append(frozenset(zero_cands))
                ballot_pool[j] = Ballot(ranking=tuple(ranking), weight=Fraction(1, 1))

            pp = PreferenceProfile(ballots=ballot_pool)
            pp = pp.condense_ballots()
            pref_profile_by_bloc[bloc] = pp

        # combine the profiles
        pp = PreferenceProfile(ballots=[])
        for profile in pref_profile_by_bloc.values():
            pp += profile

        if by_bloc:
            return (pref_profile_by_bloc, pp)

        # else return the combined profiles
        else:
            return pp<|MERGE_RESOLUTION|>--- conflicted
+++ resolved
@@ -482,16 +482,10 @@
 class short_name_PlackettLuce(BallotGenerator):
     """
     Class for generating short name Plackett Luce ballots. This model samples without
-<<<<<<< HEAD
-    replacement from a preference interval. Equivalent to name-PlackettLuce if k = number of
-    candidates. Can be initialized with an interval or can be constructed with the
-    Dirichlet distribution using the `from_params` method in the `BallotGenerator` class.
-=======
     replacement from a preference interval. Equivalent to name-PlackettLuce if
     ballot_length = number of  candidates. Can be initialized with an interval or can be
     constructed with the  Dirichlet distribution using the `from_params` method in the
     `BallotGenerator` class.
->>>>>>> c393d457
 
     **Attributes**
 
