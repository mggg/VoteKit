from abc import abstractmethod
from functools import reduce
import itertools as it
import math
import numpy as np
from pathlib import Path
import pickle
import random
import warnings
from typing import Optional, Union, Tuple, Callable, Dict, Any, List
import apportionment.methods as apportion  # type: ignore

from .ballot import Ballot
from .pref_profile import PreferenceProfile
from .pref_interval import combine_preference_intervals, PreferenceInterval
from votekit.metrics import euclidean_dist
from .graphs import BallotGraph


def sample_cohesion_ballot_types(
    slate_to_non_zero_candidates: dict,
    num_ballots: int,
    cohesion_parameters_for_bloc: dict,
):
    """
    Used to generate bloc orderings given cohesion parameters.

    Args:
        slate_to_non_zero_candidates (dict): A mapping of slates to their list of non_zero
                                            candidates.
        num_ballots (int): the number of ballots to generate.
        cohesion_parameters_for_bloc (dict): A mapping of blocs to cohesion parameters.
                                Note, this is equivalent to one value in the cohesion_parameters
                                dictionary.


    Returns:
      A list of lists of length `num_ballots`, where each sublist contains the bloc names in order
      they appear on that ballot.
    """
    candidates = list(it.chain(*list(slate_to_non_zero_candidates.values())))
    ballots = [[-1]] * num_ballots
    # precompute coin flips
    coin_flips = list(np.random.uniform(size=len(candidates) * num_ballots))

    def which_bin(dist_bins, flip):
        for i, bin in enumerate(dist_bins):
            if bin < flip <= dist_bins[i + 1]:
                return i

    blocs_og, values_og = [list(x) for x in zip(*cohesion_parameters_for_bloc.items())]

    for j in range(num_ballots):
        blocs, values = blocs_og.copy(), values_og.copy()
        # Pre-calculate distribution_bins
        distribution_bins = [0] + [sum(values[: i + 1]) for i in range(len(blocs))]
        ballot_type = [-1] * len(candidates)

        for i, flip in enumerate(
            coin_flips[j * len(candidates) : (j + 1) * len(candidates)]
        ):
            bloc_index = which_bin(distribution_bins, flip)
            bloc_type = blocs[bloc_index]
            ballot_type[i] = bloc_type

            # Check if adding cand exhausts a slate of candidates
            if ballot_type.count(bloc_type) == len(
                slate_to_non_zero_candidates[bloc_type]
            ):
                del blocs[bloc_index]
                del values[bloc_index]
                total_value_sum = sum(values)

                if total_value_sum == 0 and len(values) > 0:
                    # this indicates that remaining blocs have 0 cohesion with this bloc
                    # so complete ballot with random permutation of remaining blocs
                    remaining_blocs = [
                        b
                        for b in blocs
                        for _ in range(len(slate_to_non_zero_candidates[b]))
                    ]
                    random.shuffle(remaining_blocs)
                    ballot_type[i + 1 :] = remaining_blocs
                    break

                values = [v / total_value_sum for v in values]
                distribution_bins = [0] + [
                    sum(values[: i + 1]) for i in range(len(blocs))
                ]

        ballots[j] = ballot_type

    return ballots


class BallotGenerator:
    """
    Base class for ballot generation models that use the candidate simplex
    (e.g. Plackett-Luce, Bradley-Terry, etc.).

    Args:
        **kwargs: Arbitrary keyword arguments needed for different models.
    """

    def __init__(
        self,
        **kwargs,
    ):
        if "candidates" not in kwargs and "slate_to_candidates" not in kwargs:
            raise ValueError(
                "At least one of candidates or slate_to_candidates must be provided."
            )

        if "candidates" in kwargs:
            self.candidates = kwargs["candidates"]

        if "slate_to_candidates" in kwargs:
            self.slate_to_candidates = kwargs["slate_to_candidates"]
            self.candidates = [
                c for c_list in self.slate_to_candidates.values() for c in c_list
            ]

        nec_parameters = [
            "pref_intervals_by_bloc",
            "cohesion_parameters",
            "bloc_voter_prop",
        ]

        if any(x in kwargs for x in nec_parameters):
            if not all(x in kwargs for x in nec_parameters):
                raise ValueError(
                    f"If one of {nec_parameters} is provided, all must be provided."
                )

            bloc_voter_prop = kwargs["bloc_voter_prop"]
            pref_intervals_by_bloc = kwargs["pref_intervals_by_bloc"]
            cohesion_parameters = kwargs["cohesion_parameters"]

            if round(sum(bloc_voter_prop.values()), 8) != 1.0:
                raise ValueError("Voter proportion for blocs must sum to 1")

            if bloc_voter_prop.keys() != pref_intervals_by_bloc.keys():
                raise ValueError(
                    "Blocs are not the same between bloc_voter_prop and pref_intervals_by_bloc."
                )

            if bloc_voter_prop.keys() != cohesion_parameters.keys():
                raise ValueError(
                    "Blocs are not the same between bloc_voter_prop and cohesion_parameters."
                )

            if pref_intervals_by_bloc.keys() != cohesion_parameters.keys():
                raise ValueError(
                    "Blocs are not the same between pref_intervals_by_bloc and cohesion_parameters."
                )

            for bloc, cohesion_parameter_dict in cohesion_parameters.items():
                if round(sum(cohesion_parameter_dict.values()), 8) != 1.0:
                    raise ValueError(
                        f"Cohesion parameters for bloc {bloc} must sum to 1."
                    )

            self.pref_intervals_by_bloc = pref_intervals_by_bloc
            self.bloc_voter_prop = bloc_voter_prop
            self.blocs = list(self.bloc_voter_prop.keys())
            self.cohesion_parameters = cohesion_parameters

    @classmethod
    def from_params(
        cls,
        slate_to_candidates: dict,
        bloc_voter_prop: dict,
        cohesion_parameters: dict,
        alphas: dict,
        **data,
    ):
        """
        Initializes a ``BallotGenerator`` by constructing preference intervals
        from parameters.

        Args:
            slate_to_candidates (dict): Dictionary whose keys are bloc names and whose
                values are lists of candidate strings that make up the slate.
            bloc_voter_prop (dict): Dictionary whose keys are bloc strings and values are floats
                denoting population share.
            cohesion_parameters (dict): Dictionary mapping of bloc string to dictionary whose
                keys are bloc strings and values are cohesion parameters.
            alphas (dict): Dictionary mapping of bloc string to dictionary whose
                keys are bloc strings and values are alphas for Dirichlet distributions.
            **data: kwargs to be passed to the init method.

        Raises:
            ValueError: If the voter proportion for blocs don't sum to 1.
            ValueError: Blocs are not the same.

        Returns:
            BallotGenerator: Initialized ballot generator.
        """
        if round(sum(bloc_voter_prop.values()), 8) != 1.0:
            raise ValueError("Voter proportion for blocs must sum to 1")

        if slate_to_candidates.keys() != bloc_voter_prop.keys():
            raise ValueError("Blocs are not the same")

        pref_intervals_by_bloc = {}
        for current_bloc in bloc_voter_prop:
            intervals = {}
            for b in bloc_voter_prop:
                interval = PreferenceInterval.from_dirichlet(
                    candidates=slate_to_candidates[b], alpha=alphas[current_bloc][b]
                )
                intervals[b] = interval

            pref_intervals_by_bloc[current_bloc] = intervals

        if "candidates" not in data:
            cands = [cand for cands in slate_to_candidates.values() for cand in cands]
            data["candidates"] = cands

        data["pref_intervals_by_bloc"] = pref_intervals_by_bloc
        data["bloc_voter_prop"] = bloc_voter_prop
        data["cohesion_parameters"] = cohesion_parameters

        if cls in [
            AlternatingCrossover,
            slate_PlackettLuce,
            slate_BradleyTerry,
            CambridgeSampler,
        ]:
            generator = cls(
                slate_to_candidates=slate_to_candidates,
                **data,
            )

        else:
            generator = cls(**data)

        return generator

    @abstractmethod
    def generate_profile(
        self, number_of_ballots: int, by_bloc: bool = False
    ) -> Union[PreferenceProfile, Tuple, dict]:
        """
        Generates a ``PreferenceProfile``.

        Args:
            number_of_ballots (int): Number of ballots to generate.
            by_bloc (bool): True if you want the generated profiles returned as a tuple
                ``(pp_by_bloc, pp)``, where ``pp_by_bloc`` is a dictionary with keys = bloc strings
                and values = ``PreferenceProfile`` and ``pp`` is the aggregated profile. False if
                you only want the aggregated profile. Defaults to False.

        Returns:
            Union[PreferenceProfile, Tuple]
        """
        pass

    @staticmethod
    def _round_num(num: float) -> int:
        """
        Rounds up or down a float randomly.

        Args:
            num (float): Number to round.

        Returns:
            int: A whole number.
        """
        rand = np.random.random()
        return math.ceil(num) if rand > 0.5 else math.floor(num)

    @staticmethod
    def ballot_pool_to_profile(ballot_pool, candidates) -> PreferenceProfile:
        """
        Given a list of ballots and candidates, convert them into a ``PreferenceProfile``.

        Args:
            ballot_pool (list): A list of ballots, where each ballot is a tuple
                    of candidates indicating their ranking from top to bottom.
            candidates (list): A list of candidate strings.

        Returns:
            PreferenceProfile: A ``PreferenceProfile`` representing the ballots in the election.
        """
        ranking_counts: dict[tuple, int] = {}
        ballot_list: list[Ballot] = []

        for ranking in ballot_pool:
            tuple_rank = tuple(ranking)
            ranking_counts[tuple_rank] = (
                ranking_counts[tuple_rank] + 1 if tuple_rank in ranking_counts else 1
            )

        for ranking, count in ranking_counts.items():
            rank = tuple([frozenset([cand]) for cand in ranking])
            b = Ballot(ranking=rank, weight=count)
            ballot_list.append(b)

        return PreferenceProfile(ballots=tuple(ballot_list), candidates=candidates)


class BallotSimplex(BallotGenerator):
    """
    Base class for ballot generation models that use the ballot simplex
    (e.g. ImpartialCulture, ImpartialAnonymousCulture).

    Args:
        alpha (float, optional): Alpha parameter for Dirichlet distribution. Must be in (0,inf].
            Defaults to None. One of alpha or point must be provided.
        point (dict, optional): Dictionary representing a point in the ballot simplex with
            candidates as keys and floats in [0,1] as values. Defaults to None. One of alpha or
            point must be provided.
        **data: kwargs to be passed to ``BallotGenerator`` parent class.

    Attributes:
        alpha (float): Alpha parameter for Dirichlet distribution.
        point (dict): Dictionary representing a point in the ballot simplex with
            candidates as keys and floats in [0,1] as values.
    """

    def __init__(
        self, alpha: Optional[float] = None, point: Optional[dict] = None, **data
    ):
        if alpha is None and point is None:
            raise AttributeError("point or alpha must be initialized")
        self.alpha = alpha
        if alpha == float("inf"):
            self.alpha = 1e20
        if alpha == 0:
            self.alpha = 1e-10
        self.point = point

        use_ballots_cache_key = "use_total_ballots_cache"
        self._use_total_ballots_cache = False
        if use_ballots_cache_key in data:
            self._use_total_ballots_cache = data[use_ballots_cache_key]
        print(f"use_cache: {self._use_total_ballots_cache}")

        self._total_ballots_cache = {}
        self._num_valid_ballots_cache = {}
        self._cache_writes = 0
        self._cache_reads = 0

        super().__init__(**data)

    @classmethod
    def from_point(cls, point: dict, **data):
        """
        Initializes a Ballot Simplex model from a point in the Dirichlet distribution.

        Args:
            point (dict): Dictionary representing a point in the ballot simplex with
                candidates as keys and floats in [0,1] as values.
            **data: kwargs to be passed to ``BallotGenerator`` parent class.

        Raises:
            ValueError: If the candidate support does not sum to 1.

        Returns:
            BallotSimplex
        """
        if sum(point.values()) != 1.0:
            raise ValueError(
                f"probability distribution from point ({point.values()}) does not sum to 1"
            )
        return cls(point=point, **data)

    @classmethod
    def from_alpha(cls, alpha: float, **data):
        """
        Initializes a Ballot Simplex model from an alpha value for the Dirichlet
        distribution.

        Args:
            alpha (float): Alpha parameter for the Dirichlet distribution.
            **data: kwargs to be passed to ``BallotGenerator`` parent class.

        Returns:
            BallotSimplex
        """

        return cls(alpha=alpha, **data)

    def generate_profile(
        self, number_of_ballots, by_bloc: bool = False
    ) -> Union[PreferenceProfile, dict]:
        """
        Generates a ``PreferenceProfile``.

        Args:
            number_of_ballots (int): Number of ballots to generate.
            by_bloc (bool): Dummy parameter from parent class.

        Returns:
            Union[PreferenceProfile, Tuple]
        """

        perm_set = it.permutations(self.candidates, len(self.candidates))

        perm_rankings = [list(value) for value in perm_set]

        if self.alpha is not None:
            draw_probabilities: list[float] = list(
                np.random.default_rng().dirichlet([self.alpha] * len(perm_rankings))
            )

        elif self.point:
            # calculates probabilities for each ranking
            # using probability distribution for candidate support
            draw_probabilities = [
                reduce(
                    lambda prod, cand: prod * self.point[cand] if self.point else 0,
                    ranking,
                    1.0,
                )
                for ranking in perm_rankings
            ]
            draw_probabilities = [
                prob / sum(draw_probabilities) for prob in draw_probabilities
            ]

        indices = np.random.choice(
            a=len(perm_rankings), size=number_of_ballots, p=draw_probabilities
        )
        ballot_pool = [perm_rankings[indices[i]] for i in range(number_of_ballots)]

        return self.ballot_pool_to_profile(ballot_pool, self.candidates)

    def _clear_cache(self):
        self._total_ballots_cache = {}
        self._num_valid_ballots_cache = {}
        self._cache_writes = 0
        self._cache_reads = 0

    def _total_ballots(self, n_candidates, max_ballot_length):
        if not self._use_total_ballots_cache:
            return sum(math.comb(n_candidates, i) * math.factorial(i) for i in range(1, max_ballot_length + 1))

        key = (n_candidates, max_ballot_length)
        if key not in self._total_ballots_cache:
            self._total_ballots_cache[key] = sum(math.comb(n_candidates, i) * math.factorial(i) for i in range(1, max_ballot_length + 1))
            self._cache_writes += 1
        self._cache_reads += 1
        return self._total_ballots_cache[key]
    
    def _num_valid_ballots(self, n_candidates, max_ballot_length):
        if not self._use_total_ballots_cache:
            raise Exception("Attempting to use cached num_valid_ballots, without enabling cache")

        key = (n_candidates, max_ballot_length)
        if key not in self._num_valid_ballots_cache:
            self._num_valid_ballots_cache[key] = self._total_ballots(n_candidates, max_ballot_length) // n_candidates
            self._cache_writes += 1
        self._cache_reads += 1
        return self._num_valid_ballots_cache[key]

    def _index_to_lexicographic_ballot(self, index: int, n_candidates: int, max_length: int) -> list[int]:
        """
        Convert an index to one ballot with candidates taken from the list range(n_candidates), and where the ballot has length at most max_length.
        The ordering of the ballots is lexicographic, i.e., the first ballot is the
        lexicographically smallest ballot and continues in that order:

        (0,),
        (0,1),
        (0,1,2),
        ...
        (0,2),
        (0,2,1),
        ...
        (n-1, n-2, ..., n-l)
        
        where n is the number of candidates and l is the maximum ballot length.
        
        Args:
            index (int): The index to convert.
            n_candidates (int): The number of candidates.
            max_length (int): The maximum allowed ballot rank.

        Returns:
            list[int]: A list representing the ballot corresponding to index.
        """
        total_valid_ballots = self._total_ballots(n_candidates, max_length)
        if index >= total_valid_ballots:
            # TODO: Improve this error message
            raise Exception(f"Given ballot index {index} out of range. Max index: {total_valid_ballots}")

        chunk_size = lambda n,l: self._total_ballots(n,l) // n
        candidates = list(range(n_candidates))
        out = []
        if self._use_total_ballots_cache:
            bn = self._num_valid_ballots(n_candidates+1, max_length+1)
        else:
            bn = chunk_size(n_candidates+1, max_length + 1)
        
        for i in range(n_candidates, 0, -1):
            if self._use_total_ballots_cache:
                # TODO: check if this is correct
                bn = self._num_valid_ballots(n_candidates=i, max_ballot_length=max_length)
            else:
                bn = (bn - 1) // i
            # Perform Euclidean division of index by bn
            section = index // bn
            remaining = index % bn
            out.append(candidates.pop(section))
            if remaining == 0:
                # Cut off the ballot here
                break
            index = remaining - 1
        return out


class ImpartialCulture(BallotSimplex):
    """
    Impartial Culture model where each ballot is equally likely.
    Equivalent to the ballot simplex with an alpha value of infinity.

    Args:
        **data: kwargs to be passed to ``BallotGenerator`` parent class.

    Attributes:
        alpha (float): Alpha parameter for Dirichlet distribution.
    """

    def __init__(self, **data):
        super().__init__(alpha=float("inf"), **data)

<<<<<<< HEAD
    def generate_profile(
        self, number_of_ballots: int, by_bloc: bool = False, use_optimized=False,
        max_ballot_length = None, allow_short_ballots = False
    ) -> PreferenceProfile | Dict:
        if max_ballot_length is None:
            max_ballot_length = len(self.candidates)
        elif max_ballot_length > len(self.candidates):
            raise Exception("Cannot create ballots larger than number of candidates")

        if use_optimized:
            if allow_short_ballots:
                return self._generate_profile_optimized_with_short(number_of_ballots, max_ballot_length)
            else:
                return self._generate_profile_optimized_non_short(number_of_ballots, max_ballot_length)
        return super().generate_profile(number_of_ballots, by_bloc)

    def _generate_profile_optimized_non_short(
        self, number_of_ballots: int, ballot_length: int
    ):
        """
        Generate an IC preference profile using Fisher-Yates shuffle
        {number_of_ballots} times. Used to generate a profile when
        short ballots are disallowed

        args:
            number_of_ballots: int; the number of ballots to generate
        returns:
            PreferenceProfile
        """
        num_cands = len(self.candidates)
        #ballots_as_ind = np.random.choice(cands_inds, #size=(number_of_ballots, ballot_length), replace=False) 
        # TODO: I think there should be a way to do this without list
        # comprehension, but the above commented line does not appear
        # to work
        ballots_as_ind = np.array([
            np.random.choice(num_cands, size=ballot_length, replace=False) for _ in range(number_of_ballots)
        ])
        cands_as_array = np.array(self.candidates)
        ballots = [cands_as_array[inds].tolist() for inds in ballots_as_ind] 
        return self.ballot_pool_to_profile(ballots, self.candidates)

    def _generate_profile_optimized_with_short(
        self, number_of_ballots: int, max_ballot_length = None
    ) -> PreferenceProfile | Dict:
        """
        Generate an IC profile in the case where short ballots are
        allowed. Randomly sample indices between 0 and number_of_valid
        ballots, we do this {number_of_ballots} times. Then we convert
        the indices to ballots using a help function

        args:
            number_of_ballots: the number of ballots to generate for
                the profile
            max_ballot_length: the maximum length allowed in the
            profile
        returns:
            PreferenceProfile
        """
        num_cands = len(self.candidates)
        if max_ballot_length is None:
            max_ballot_length = num_cands
        total_ballots = self._total_ballots(num_cands, max_ballot_length)

        ballots_as_cand_ind = [self._index_to_lexicographic_ballot(
            random.randint(0, total_ballots-1), num_cands, max_ballot_length
        ) for _ in range(number_of_ballots)]
        ballots = [tuple([self.candidates[i] for i in ballot_as_ind]) for ballot_as_ind in ballots_as_cand_ind]
        #print(f"Total Cache Writes = {self._cache_writes}")
        #print(f"Total Cache reads = {self._cache_reads}")
        return self.ballot_pool_to_profile(ballots, self.candidates)

=======
    
    def generate_profile_IC_optimized(self, number_of_ballots, by_bloc: bool = False) -> PreferenceProfile | Dict:
        '''
            Generate a preference profile for IC in a space and time
            efficient way.

            See BallotSimplex.generate_profile for method signature
                description
        '''
        rng = np.random.default_rng()
        ballots = [rng.permutation(self.candidates) for _ in range(number_of_ballots)]
        return self.ballot_pool_to_profile(ballots, self.candidates)


    def generate_profile_MCMC(self, number_of_ballots, by_bloc: bool = False) -> PreferenceProfile | Dict:
        '''
            MCMC which performs a simple random walk along the built
            in votekit ballot graph class.
            Has overhead issues, because said class stores all n!
            permutations as the nodes in a networkx instance.
        '''
        BURN_IN_TIME = 100
        # NOTE: nodes in the ballot graph implementation are tuples
            # (1,2,..n) where n is the number of given candidates
        ballot_graph = BallotGraph(self.candidates, allow_partial=False)
        next_node = list(range(1, len(self.candidates)+1)) 
        random.shuffle(next_node)
        next_node = tuple(next_node)

        # burn in walk TODO: is this needed? If so make this an
        # argument
        for i in range(BURN_IN_TIME): # NOTE: do we know what the mixing time should be for this markov chain?
            neighs = list(ballot_graph.graph.neighbors(next_node))
            next_node = random.choice(neighs)
        
        # perform simple random walk and record the steps
        ballots = []
        cands_as_nparray = np.array(self.candidates)
        for _ in range(number_of_ballots):
            neighs = list(ballot_graph.graph.neighbors(next_node))
            next_node = random.choice(neighs)
            node_as_cands_idx = [i-1 for i in next_node]
            ballots.append(cands_as_nparray[node_as_cands_idx]) 
        
        return self.ballot_pool_to_profile(ballots, self.candidates)


    def generate_profile_MCMC_optimized(self, number_of_ballots, by_bloc: bool = False) -> PreferenceProfile | Dict:
        '''
            Simple random walk on the neighbour-swap ballot graph. The
                BallotGraph class generates and saves all nodes n!
                nodes. And so here we perform a simple random walk
                where we only compute and save the immediate
                neighbours.
        '''

        def compute_neighs(node):
            '''
            Helper function to compute the adjacent-only swaps
                and thus giving all the ballot-graph neighbours of
                `node' 
            returns: list of lists, each element being an
                adjacent-only swap of node
            '''
            # this jank-ass formula works for every i except i=0, and
            # so i will handle that case seperately
            neighs = [node[:i] + node[i+1:i-1:-1] + node[i+2:] for i in range(1, len(node)-1)]
            neighs.append(node[1::-1] + node[2:])
            return neighs


        # initialize current ballot at some starting node
        # for each i in {num of ballots}
        # compute all n-1 swaps for current ballot
        # uniformally choose one of the n-1 swaps to step to next
        # record the destination of next step
        BURN_IN_TIME = 5000 # TODO: change this to a parameter 
        num_cands = len(self.candidates)
        ballot_ind = np.zeros((number_of_ballots, num_cands), dtype=np.int8)
        # initialize starting node
        next_node = list(range(num_cands))
        random.shuffle(next_node)
        # burn in loop
        for i in range(BURN_IN_TIME):
            neighs = compute_neighs(next_node)
            next_node = random.choice(neighs)

        # writing loop
        for i in range(number_of_ballots):
            neighs = compute_neighs(next_node)
            next_node = random.choice(neighs)
            ballot_ind[i] = np.array(next_node)

        cands_as_nparray = np.array(self.candidates)
        ballots = [cands_as_nparray[i] for i in ballot_ind]
        return self.ballot_pool_to_profile(ballots, self.candidates) 


    def generate_profile_space_optimized(self, number_of_ballots, by_bloc = False):
        '''
            Generates a preference profile in such a way that does not
            hold then entire n! possible ballots in memory.

            See BallotSimplex.generate_profile for signature
        '''

        num_cands = len(self.candidates)
        perm_set = it.permutations(self.candidates, num_cands)
        indices_chosen = np.random.choice(a=math.factorial(num_cands), size=number_of_ballots, replace=False)
        sorted_indices = np.sort(indices_chosen)
        
        ballots = np.zeros((number_of_ballots, num_cands), dtype=type(self.candidates[0])) 
        # NOTE: assuming each ballot is complete here
        # NOTE: assuming that self.candidates is populated and each
            # candidate has the same datatype

        # lazily evaluate the permutation generator and grab each of
        # the desired indices
        next_avail_index = 0
        for i in range(sorted_indices[-1]+1): # we only need to grab max(indices) elements from it.permutations
            if i == sorted_indices[next_avail_index]:
                ballots[next_avail_index] = np.array(next(perm_set))
                next_avail_index += 1 # is there another way of doing this which does not rely on me correctly incrementing this counter?
            else:
                next(perm_set)
        np.random.shuffle(ballots) # is it worth reorganizing ballots into the original sampled order?

        return self.ballot_pool_to_profile(ballots, self.candidates)


>>>>>>> dbcd82b3

class ImpartialAnonymousCulture(BallotSimplex):
    """
    Impartial Anonymous Culture model wher each profile is equally likely. Equivalent to the ballot
    simplex with an alpha value of 1.

    Args:
        **data: kwargs to be passed to ``BallotGenerator`` parent class.

    Attributes:
        alpha (float): Alpha parameter for Dirichlet distribution.
    """

    def __init__(self, **data):
        self._OPTIMIZED_ENABLED = False # Flag to indicate whether 
        self._MAX_BINOM_EXPERIMENT_SIZE = 2**63 - 1

        super().__init__(alpha=1, **data)

    def generate_profile(
        self, number_of_ballots, by_bloc: bool = False, use_optimized: bool = False,
            max_ballot_length = None
    ) -> PreferenceProfile | Dict:
        if max_ballot_length is None:
            max_ballot_length = len(self.candidates)

        if use_optimized:
            return self._generate_profile_optimized(number_of_ballots, max_ballot_length)
        else:
            return super().generate_profile(number_of_ballots, by_bloc)

    def _indices_to_ballots(self, list_of_indices, max_length: int):
        """
        Takes in a list of indices, whose values are between 0 and
            {num_cands}!
        args:
            list_of_indices: list of ints, the collection of indices
                to convert to ballots
            max_length: maximum ballot length allowed
        Returns a list of rankings as tuples
        """
        ballots_as_cand_ind =  [
            self._index_to_lexicographic_ballot(int(ind), len(self.candidates), max_length) 
            for ind in list_of_indices
        ]
        return [tuple(self.candidates[i] for i in inds) for inds in ballots_as_cand_ind]

    def _generate_profile_optimized(
        self, num_ballots: int, max_ballot_length: int
    ) -> PreferenceProfile | Dict:
        # choose index as sampled 0 to N, do this n! times
        num_cands = len(self.candidates)
        num_gaps = num_ballots #+ 1
        gap_freq = np.zeros(
            num_gaps, dtype=int
        )  # record the number of gaps in stars/bars

        # rather than iterate n! times, we perform multiple
        # multinomial experiments
        
        num_valid_ballots = self._total_ballots(num_cands, max_ballot_length)
        '''
        num_iterations = num_valid_ballots // self._MAX_BINOM_EXPERIMENT_SIZE
        remainder = num_valid_ballots % self._MAX_BINOM_EXPERIMENT_SIZE
        pvals = [1/num_gaps] * num_gaps
        for _ in range(num_iterations):
            gap_freq += np.random.multinomial(self._MAX_BINOM_EXPERIMENT_SIZE, pvals)
        gap_freq += np.random.multinomial(remainder, pvals)
        '''

        for _ in range(num_valid_ballots):
            gap_freq[random.randint(0, num_gaps) - 1] += 1
        
        # TODO: Double check possible off by 1 errors here and in `gap_freq`
        ballot_indices = np.cumsum(gap_freq) - 1
        ballots = self._indices_to_ballots(ballot_indices, max_ballot_length)
        return self.ballot_pool_to_profile(ballots, self.candidates)

 

class short_name_PlackettLuce(BallotGenerator):
    """
    Class for generating short name-Plackett-Luce ballots. This model samples without
    replacement from a preference interval. Equivalent to name-PlackettLuce if
    ``ballot_length`` = number of candidates. Can be initialized with an interval or can be
    constructed with the Dirichlet distribution using the ``from_params`` method of
    ``BallotGenerator``.

    Args:
        slate_to_candidates (dict): Dictionary whose keys are bloc names and whose
            values are lists of candidate strings that make up the slate.
        bloc_voter_prop (dict): Dictionary whose keys are bloc strings and values are floats
                denoting population share.
        cohesion_parameters (dict): Dictionary mapping of bloc string to dictionary whose
            keys are bloc strings and values are cohesion parameters,
            eg. ``{'bloc_1': {'bloc_1': .7, 'bloc_2': .2, 'bloc_3':.1}}``
        ballot_length (int): Number of votes allowed per ballot.

    Attributes:
        candidates (list): List of candidate strings.
        slate_to_candidates (dict): Dictionary whose keys are bloc names and whose
            values are lists of candidate strings that make up the slate.
        bloc_voter_prop (dict): Dictionary whose keys are bloc strings and values are floats
                denoting population share.
        cohesion_parameters (dict): Dictionary mapping of bloc string to dictionary whose
            keys are bloc strings and values are cohesion parameters,
            eg. ``{'bloc_1': {'bloc_1': .7, 'bloc_2': .2, 'bloc_3':.1}}``
        ballot_length (int): Number of votes allowed per ballot.
    """

    def __init__(self, ballot_length: int, **data):
        # Call the parent class's __init__ method to handle common parameters
        super().__init__(**data)
        self.ballot_length = ballot_length

        # if dictionary of pref intervals
        if isinstance(
            list(self.pref_intervals_by_bloc.values())[0], PreferenceInterval
        ):
            self.pref_interval_by_bloc = self.pref_intervals_by_bloc

        # if nested dictionary of pref intervals, combine by cohesion
        else:
            self.pref_interval_by_bloc = {
                bloc: combine_preference_intervals(
                    [self.pref_intervals_by_bloc[bloc][b] for b in self.blocs],
                    [self.cohesion_parameters[bloc][b] for b in self.blocs],
                )
                for bloc in self.blocs
            }

    def generate_profile(
        self, number_of_ballots: int, by_bloc: bool = False
    ) -> Union[PreferenceProfile, Tuple]:
        """
        Args:
            number_of_ballots (int): The number of ballots to generate.
            by_bloc (bool): True if you want the generated profiles returned as a tuple
                ``(pp_by_bloc, pp)``, where ``pp_by_bloc`` is a dictionary with keys = bloc strings
                and values = ``PreferenceProfile`` and ``pp`` is the aggregated profile. False if
                you only want the aggregated profile. Defaults to False.

        Returns:
            Union[PreferenceProfile, Tuple]
        """
        # the number of ballots per bloc is determined by Huntington-Hill apportionment
        bloc_props = list(self.bloc_voter_prop.values())
        ballots_per_block = dict(
            zip(
                self.blocs,
                apportion.compute("huntington", bloc_props, number_of_ballots),
            )
        )

        # dictionary to store preference profiles by bloc
        pp_by_bloc = {b: PreferenceProfile() for b in self.blocs}

        for bloc in self.blocs:
            # number of voters in this bloc
            num_ballots = ballots_per_block[bloc]
            ballot_pool = [Ballot()] * num_ballots
            non_zero_cands = list(self.pref_interval_by_bloc[bloc].non_zero_cands)
            pref_interval_values = [
                self.pref_interval_by_bloc[bloc].interval[c] for c in non_zero_cands
            ]
            zero_cands = list(self.pref_interval_by_bloc[bloc].zero_cands)

            # if there aren't enough non-zero supported candidates,
            # include 0 support as ties
            number_to_sample = self.ballot_length
            number_tied = None

            if len(non_zero_cands) < number_to_sample:
                number_tied = number_to_sample - len(non_zero_cands)
                number_to_sample = len(non_zero_cands)

            for i in range(num_ballots):
                # generates ranking based on probability distribution of non candidate support
                # samples ballot_length candidates
                non_zero_ranking = list(
                    np.random.choice(
                        non_zero_cands,
                        number_to_sample,
                        p=pref_interval_values,
                        replace=False,
                    )
                )

                ranking = [frozenset({cand}) for cand in non_zero_ranking]

                if number_tied:
                    tied_candidates = list(
                        np.random.choice(
                            zero_cands,
                            number_tied,
                            replace=False,
                        )
                    )
                    ranking.append(frozenset(tied_candidates))

                ballot_pool[i] = Ballot(ranking=tuple(ranking), weight=1)

            # create PP for this bloc
            pp = PreferenceProfile(ballots=tuple(ballot_pool))
            pp = pp.group_ballots()
            pp_by_bloc[bloc] = pp

        # combine the profiles
        pp = PreferenceProfile(ballots=tuple())
        for profile in pp_by_bloc.values():
            pp += profile

        if by_bloc:
            return (pp_by_bloc, pp)

        # else return the combined profiles
        else:
            return pp


class name_PlackettLuce(short_name_PlackettLuce):
    """
    Class for generating name-Plackett-Luce ballots. This model samples without
    replacement from a preference interval. Can be initialized with an interval or can be
    constructed with the Dirichlet distribution using the ``from_params`` method of
    ``BallotGenerator``.

    Args:
        slate_to_candidates (dict): Dictionary whose keys are bloc names and whose
            values are lists of candidate strings that make up the slate.
        bloc_voter_prop (dict): Dictionary whose keys are bloc strings and values are floats
                denoting population share.
        pref_intervals_by_bloc (dict): Dictionary whose keys are bloc strings and values are
            dictionaries whose keys are bloc strings and values are ``PreferenceInterval`` objects.
        cohesion_parameters (dict): Dictionary mapping of bloc string to dictionary whose
            keys are bloc strings and values are cohesion parameters,
            eg. ``{'bloc_1': {'bloc_1': .7, 'bloc_2': .2, 'bloc_3':.1}}``

    Attributes:
        candidates (list): List of candidate strings.
        slate_to_candidates (dict): Dictionary whose keys are bloc names and whose
            values are lists of candidate strings that make up the slate.
        bloc_voter_prop (dict): Dictionary whose keys are bloc strings and values are floats
                denoting population share.
        pref_intervals_by_bloc (dict): Dictionary whose keys are bloc strings and values are
            dictionaries whose keys are bloc strings and values are ``PreferenceInterval`` objects.
        pref_interval_by_bloc (dict): Dictionary whose keys are bloc strings and values are
            ``PreferenceInterval`` objects. This is constructed by rescaling the intervals
            from ``pref_intervals_by_bloc`` via the ``cohesion_parameters`` and concatenating them.
        cohesion_parameters (dict): Dictionary mapping of bloc string to dictionary whose
            keys are bloc strings and values are cohesion parameters,
            eg. ``{'bloc_1': {'bloc_1': .7, 'bloc_2': .2, 'bloc_3':.1}}``
        ballot_length (int): Number of votes allowed per ballot.
    """

    def __init__(self, cohesion_parameters: dict, **data):
        if "candidates" in data:
            ballot_length = len(data["candidates"])
        elif "slate_to_candidates" in data:
            ballot_length = sum(
                len(c_list) for c_list in data["slate_to_candidates"].values()
            )
        else:
            raise ValueError("One of candidates or slate_to_candidates must be passed.")

        # Call the parent class's __init__ method to handle common parameters
        super().__init__(
            ballot_length=ballot_length, cohesion_parameters=cohesion_parameters, **data
        )


class name_BradleyTerry(BallotGenerator):
    """
    Class for generating ballots using a name-BradleyTerry model. The probability of sampling
    the ranking :math:`X>Y>Z` is proportional to :math:`P(X>Y)*P(X>Z)*P(Y>Z)`.
    These individual probabilities are based on the preference interval: :math: `P(X>Y) = x/(x+y)`.
    Can be initialized with an interval or can be constructed with the Dirichlet distribution using
    the ``from_params`` method of ``BallotGenerator``.

    Args:
        slate_to_candidates (dict): Dictionary whose keys are bloc names and whose
            values are lists of candidate strings that make up the slate.
        bloc_voter_prop (dict): Dictionary whose keys are bloc strings and values are floats
                denoting population share.
        pref_intervals_by_bloc (dict): Dictionary whose keys are bloc strings and values are
            dictionaries whose keys are bloc strings and values are ``PreferenceInterval`` objects.
        cohesion_parameters (dict): Dictionary mapping of bloc string to dictionary whose
            keys are bloc strings and values are cohesion parameters,
            eg. ``{'bloc_1': {'bloc_1': .7, 'bloc_2': .2, 'bloc_3':.1}}``

    Attributes:
        candidates (list): List of candidate strings.
        slate_to_candidates (dict): Dictionary whose keys are bloc names and whose
            values are lists of candidate strings that make up the slate.
        bloc_voter_prop (dict): Dictionary whose keys are bloc strings and values are floats
                denoting population share.
        pref_intervals_by_bloc (dict): Dictionary whose keys are bloc strings and values are
            dictionaries whose keys are bloc strings and values are ``PreferenceInterval`` objects.
        pref_interval_by_bloc (dict): Dictionary whose keys are bloc strings and values are
            ``PreferenceInterval`` objects. This is constructed by rescaling the intervals
            from ``pref_intervals_by_bloc`` via the ``cohesion_parameters`` and concatenating them.
        cohesion_parameters (dict): Dictionary mapping of bloc string to dictionary whose
            keys are bloc strings and values are cohesion parameters,
            eg. ``{'bloc_1': {'bloc_1': .7, 'bloc_2': .2, 'bloc_3':.1}}``
    """

    def __init__(self, cohesion_parameters: dict, **data):
        # Call the parent class's __init__ method to handle common parameters
        super().__init__(cohesion_parameters=cohesion_parameters, **data)

        # if dictionary of pref intervals
        if isinstance(
            list(self.pref_intervals_by_bloc.values())[0], PreferenceInterval
        ):
            self.pref_interval_by_bloc = self.pref_intervals_by_bloc

        # if nested dictionary of pref intervals, combine by cohesion
        else:
            self.pref_interval_by_bloc = {
                bloc: combine_preference_intervals(
                    [self.pref_intervals_by_bloc[bloc][b] for b in self.blocs],
                    [self.cohesion_parameters[bloc][b] for b in self.blocs],
                )
                for bloc in self.blocs
            }

        if len(self.candidates) < 12:
            # precompute pdfs for sampling
            self.pdfs_by_bloc = {
                bloc: self._BT_pdf(self.pref_interval_by_bloc[bloc].interval)
                for bloc in self.blocs
            }
        else:
            warnings.warn(
                "For 12 or more candidates, exact sampling is computationally infeasible. \
                    Please only use the built in generate_profile_MCMC method."
            )

    def _calc_prob(self, permutations: list[tuple], cand_support_dict: dict) -> dict:
        """
        given a list of (possibly incomplete) rankings and the preference interval, \
        calculates the probability of observing each ranking

        Args:
            permutations (list[tuple]): a list of permuted rankings
            cand_support_dict (dict): a mapping from candidate to their \
            support (preference interval)

        Returns:
            dict: a mapping of the rankings to their probability
        """
        ranking_to_prob = {}
        for ranking in permutations:
            prob = 1
            for i in range(len(ranking)):
                cand_i = ranking[i]
                greater_cand_support = cand_support_dict[cand_i]
                for j in range(i + 1, len(ranking)):
                    cand_j = ranking[j]
                    cand_support = cand_support_dict[cand_j]
                    prob *= greater_cand_support / (greater_cand_support + cand_support)
            ranking_to_prob[ranking] = prob
        return ranking_to_prob

    def _make_pow(self, lst):
        """
        Helper method for _BT_pdf.
        Takes is a list representing the preference lengths of each candidate
        in a permutation.
        Computes the numerator of BT probability.
        """
        ret = 1
        m = len(lst)
        for i, val in enumerate(lst):
            if i < m - 1:
                ret *= val ** (m - i - 1)
        return ret

    def _BT_pdf(self, dct):
        """
        Construct the BT pdf as a dictionary (ballot, probability) given a preference
        interval as a dictionary (candidate, preference).
        """

        # gives PI lengths for each candidate in permutation
        def pull_perm(lst):
            nonlocal dct
            return [dct[i] for i in lst]

        new_dct = {
            perm: self._make_pow(pull_perm(perm))
            for perm in it.permutations(dct.keys(), len(dct))
        }
        summ = sum(new_dct.values())
        return {key: value / summ for key, value in new_dct.items()}

    def generate_profile(
        self, number_of_ballots, by_bloc: bool = False
    ) -> Union[PreferenceProfile, Tuple]:
        """
        Args:
            number_of_ballots (int): The number of ballots to generate.
            by_bloc (bool): True if you want the generated profiles returned as a tuple
                ``(pp_by_bloc, pp)``, where ``pp_by_bloc`` is a dictionary with keys = bloc strings
                and values = ``PreferenceProfile`` and ``pp`` is the aggregated profile. False if
                you only want the aggregated profile. Defaults to False.

        Returns:
            Union[PreferenceProfile, Tuple]
        """
        # the number of ballots per bloc is determined by Huntington-Hill apportionment

        bloc_props = list(self.bloc_voter_prop.values())
        ballots_per_block = dict(
            zip(
                self.blocs,
                apportion.compute("huntington", bloc_props, number_of_ballots),
            )
        )

        pp_by_bloc = {b: PreferenceProfile() for b in self.blocs}

        for bloc in self.blocs:
            num_ballots = ballots_per_block[bloc]

            # Directly initialize the list using good memory trick
            ballot_pool = [Ballot()] * num_ballots
            zero_cands = self.pref_interval_by_bloc[bloc].zero_cands
            pdf_dict = self.pdfs_by_bloc[bloc]

            # Directly use the keys and values from the dictionary for sampling
            rankings, probs = zip(*pdf_dict.items())

            # The return of this will be a numpy array, so we don't need to make it into a list
            sampled_indices = np.array(
                np.random.choice(
                    a=len(rankings),
                    size=num_ballots,
                    p=probs,
                ),
                ndmin=1,
            )

            for j, index in enumerate(sampled_indices):
                ranking = [frozenset({cand}) for cand in rankings[index]]

                # Add any zero candidates as ties only if they exist
                if zero_cands:
                    ranking.append(frozenset(zero_cands))

                ballot_pool[j] = Ballot(ranking=tuple(ranking), weight=1)

            pp = PreferenceProfile(ballots=tuple(ballot_pool))
            pp = pp.group_ballots()
            pp_by_bloc[bloc] = pp

        # combine the profiles
        pp = PreferenceProfile()
        for profile in pp_by_bloc.values():
            pp += profile

        if by_bloc:
            return (pp_by_bloc, pp)

        # else return the combined profiles
        else:
            return pp
    

    def _BT_mcmc_shortcut(
        self, num_ballots, pref_interval, seed_ballot, zero_cands={}, verbose=False, BURN_IN_TIME=0
    ):
        """
            Sample from BT using MCMC on the shortcut ballot graph


            num_ballots (int): the number of ballots to sample
            pref_interval (dict): the preference interval to determine BT distribution
            sub_sample_length (int): how many attempts at swaps to make before saving ballot
            seed_ballot: Ballot, the seed ballot for the Markov chain
        """
        # NOTE: Most of this has been copied from `_BT_Mcmc`
        # TODO: Abstract the overlapping steps into another helper
        # function, and just pass the indices / transition probability
        # function

        # check that seed ballot has no ties
        for s in seed_ballot.ranking:
            if len(s) > 1:
                raise ValueError("Seed ballot contains ties")

        ballots = [-1] * num_ballots
        accept = 0
        current_ranking = list(seed_ballot.ranking)
        num_candidates = len(current_ranking)

        if verbose:
            print("MCMC on shortcut")

        BURN_IN_TIME = BURN_IN_TIME
        if verbose:
            print(f"Burn in time: {BURN_IN_TIME}")

        # precompute all the swap indices
        swap_indices = [
            tuple(sorted(random.sample(range(num_candidates), 2)))
                for _ in range(num_ballots+BURN_IN_TIME)
        ]

        for i in range(BURN_IN_TIME):
            # choose adjacent pair to propose a swap
            j1, j2 = swap_indices[i]
            j1_rank = j1 + 1
            j2_rank = j2 + 1
            if j2_rank <= j1_rank:
                raise Exception("MCMC on Shortcut: invalid ranks found")

            acceptance_prob = min(
                1,
                (pref_interval[next(iter(current_ranking[j2]))]**(j2_rank - j1_rank))
                / ( pref_interval[next(iter(current_ranking[j1]))]**(j2_rank - j1_rank) )
            )

            # if you accept, make the swap
            if random.random() < acceptance_prob:
                current_ranking[j1], current_ranking[j2] = (
                    current_ranking[j2],
                    current_ranking[j1],
                )
                accept += 1

        # generate MCMC sample
        for i in range(num_ballots):
            # choose adjacent pair to propose a swap
            j1, j2 = swap_indices[i]
            j1_rank = j1 + 1
            j2_rank = j2 + 1
            if j2_rank <= j1_rank:
                raise Exception("MCMC on Shortcut: invalid ranks found")

            acceptance_prob = min(
                1,
                (pref_interval[next(iter(current_ranking[j2]))]**(j2_rank - j1_rank))
                / pref_interval[next(iter(current_ranking[j1]))]**(j2_rank - j1_rank)
            )

            # if you accept, make the swap
            if random.random() < acceptance_prob:
                current_ranking[j1], current_ranking[j2] = (
                    current_ranking[j2],
                    current_ranking[j1],
                )
                accept += 1

            if len(zero_cands) > 0:
                ballots[i] = Ballot(ranking=current_ranking + [zero_cands])
            else:
                ballots[i] = Ballot(ranking=current_ranking)

        if verbose:
            print(
                f"Acceptance ratio as number accepted / total steps: {accept/(num_ballots+BURN_IN_TIME):.2}"
            )

        if -1 in ballots:
            raise ValueError("Some element of ballots list is not a ballot.")

        pp = PreferenceProfile(ballots=ballots)
        pp = pp.group_ballots()
        return pp


    def _BT_mcmc(
        self, num_ballots, pref_interval, seed_ballot, zero_cands={}, verbose=False, BURN_IN_TIME=0
    ):
        """
        Sample from BT distribution for a given preference interval using MCMC.

        num_ballots (int): the number of ballots to sample
        pref_interval (dict): the preference interval to determine BT distribution
        sub_sample_length (int): how many attempts at swaps to make before saving ballot
        seed_ballot: Ballot, the seed ballot for the Markov chain
        verbose: bool, if True, print the acceptance ratio of the chain
        """

        # check that seed ballot has no ties
        for s in seed_ballot.ranking:
            if len(s) > 1:
                raise ValueError("Seed ballot contains ties")

        ballots = [-1] * num_ballots
        accept = 0
        current_ranking = list(seed_ballot.ranking)
        num_candidates = len(current_ranking)

        if verbose:
            print("MCMC on non-shortcut graph")

        # presample swap indices
        BURN_IN_TIME = BURN_IN_TIME #int(10e5)
        if verbose:
            print(f"Burn in time: {BURN_IN_TIME}")
        swap_indices = [
            (j1, j1 + 1)
            for j1 in random.choices(range(num_candidates - 1), k=num_ballots+BURN_IN_TIME)
        ]

        for i in range(BURN_IN_TIME):
            # choose adjacent pair to propose a swap
            j1, j2 = swap_indices[i]
            acceptance_prob = min(
                1,
                pref_interval[next(iter(current_ranking[j2]))]
                / pref_interval[next(iter(current_ranking[j1]))],
            )

            # if you accept, make the swap
            if random.random() < acceptance_prob:
                current_ranking[j1], current_ranking[j2] = (
                    current_ranking[j2],
                    current_ranking[j1],
                )
                accept += 1

        # generate MCMC sample
        for i in range(num_ballots):
            # choose adjacent pair to propose a swap
            j1, j2 = swap_indices[i]
            acceptance_prob = min(
                1,
                pref_interval[next(iter(current_ranking[j2]))]
                / pref_interval[next(iter(current_ranking[j1]))],
            )

            # if you accept, make the swap
            if random.random() < acceptance_prob:
                current_ranking[j1], current_ranking[j2] = (
                    current_ranking[j2],
                    current_ranking[j1],
                )
                accept += 1

            if len(zero_cands) > 0:
                ballots[i] = Ballot(ranking=current_ranking + [zero_cands])
            else:
                ballots[i] = Ballot(ranking=current_ranking)

        if verbose:
            print(
                f"Acceptance ratio as number accepted / total steps: {accept/(num_ballots+BURN_IN_TIME):.2}"
            )

        if -1 in ballots:
            raise ValueError("Some element of ballots list is not a ballot.")

        pp = PreferenceProfile(ballots=ballots)
        pp = pp.group_ballots()
        return pp

    def generate_profile_MCMC(
        self, number_of_ballots: int, verbose=False, by_bloc: bool = False, on_shortcut_graph = False, BURN_IN_TIME = 0
    ) -> Union[PreferenceProfile, Tuple]:
        """
        Sample from the BT distribution using Markov Chain Monte Carlo. `number_of_ballots` should
        be sufficiently large to allow for convergence of the chain.

        Args:
            number_of_ballots (int): The number of ballots to generate.
            verbose (bool, optional): If True, print the acceptance ratio of the chain. Default
                                        is False.
            by_bloc (bool): True if you want the generated profiles returned as a tuple
                ``(pp_by_bloc, pp)``, where ``pp_by_bloc`` is a dictionary with keys = bloc strings
                and values = ``PreferenceProfile`` and ``pp`` is the aggregated profile. False if
                you only want the aggregated profile. Defaults to False.

        Returns:
            Union[PreferenceProfile, Tuple]
        """

        # the number of ballots per bloc is determined by Huntington-Hill apportionment
        bloc_props = list(self.bloc_voter_prop.values())
        ballots_per_block = dict(
            zip(
                self.blocs,
                apportion.compute("huntington", bloc_props, number_of_ballots),
            )
        )

        pp_by_bloc = {b: PreferenceProfile() for b in self.blocs}

        for bloc in self.blocs:
            num_ballots = ballots_per_block[bloc]
            pref_interval = self.pref_interval_by_bloc[bloc]
            pref_interval_dict = pref_interval.interval
            non_zero_cands = pref_interval.non_zero_cands
            zero_cands = pref_interval.zero_cands

            seed_ballot = Ballot(
                ranking=tuple([frozenset({c}) for c in non_zero_cands])
            )
            if on_shortcut_graph:
                pp = self._BT_mcmc_shortcut(
                    num_ballots,
                    pref_interval_dict,
                    seed_ballot,
                    zero_cands=zero_cands,
                    verbose=verbose,
                    BURN_IN_TIME=BURN_IN_TIME
                )
            else:
                pp = self._BT_mcmc(
                    num_ballots,
                    pref_interval_dict,
                    seed_ballot,
                    zero_cands=zero_cands,
                    verbose=verbose,
                    BURN_IN_TIME=BURN_IN_TIME
                )

            pp_by_bloc[bloc] = pp

        # combine the profiles
        pp = PreferenceProfile()
        for profile in pp_by_bloc.values():
            pp += profile

        if by_bloc:
            return (pp_by_bloc, pp)

        # else return the combined profiles
        else:
            return pp

    # -- Contiunously sampled k MCMC functions -------------

    def _BT_mcmc_cont_sampled(
        self, num_ballots, number_cont_sampled, pref_interval, seed_ballot, zero_cands={}, verbose=False, BURN_IN_TIME=0
    ):
        """
        Sample from BT distribution for a given preference interval using MCMC.

        num_ballots (int): the number of ballots to sample
        number_cont_sampled (int): the number of ballots to pre-compute before we sample from
        pref_interval (dict): the preference interval to determine BT distribution
        sub_sample_length (int): how many attempts at swaps to make before saving ballot
        seed_ballot: Ballot, the seed ballot for the Markov chain
        verbose: bool, if True, print the acceptance ratio of the chain
        """

        # check that seed ballot has no ties
        for s in seed_ballot.ranking:
            if len(s) > 1:
                raise ValueError("Seed ballot contains ties")

        ballots = [-1] * number_cont_sampled
        accept = 0
        current_ranking = list(seed_ballot.ranking)
        num_candidates = len(current_ranking)

        # presample swap indices
        BURN_IN_TIME = BURN_IN_TIME #int(10e5)
        if verbose:
            print(f"Burn in time: {BURN_IN_TIME}")
        swap_indices = [
            (j1, j1 + 1)
            for j1 in random.choices(range(num_candidates - 1), k=number_cont_sampled+BURN_IN_TIME)
        ]

        for i in range(BURN_IN_TIME):
            # choose adjacent pair to propose a swap
            j1, j2 = swap_indices[i]
            acceptance_prob = min(
                1,
                pref_interval[next(iter(current_ranking[j2]))]
                / pref_interval[next(iter(current_ranking[j1]))],
            )

            # if you accept, make the swap
            if random.random() < acceptance_prob:
                current_ranking[j1], current_ranking[j2] = (
                    current_ranking[j2],
                    current_ranking[j1],
                )
                accept += 1

        # generate MCMC sample
        for i in range(number_cont_sampled):
            # choose adjacent pair to propose a swap
            j1, j2 = swap_indices[i]
            acceptance_prob = min(
                1,
                pref_interval[next(iter(current_ranking[j2]))]
                / pref_interval[next(iter(current_ranking[j1]))],
            )

            # if you accept, make the swap
            if random.random() < acceptance_prob:
                current_ranking[j1], current_ranking[j2] = (
                    current_ranking[j2],
                    current_ranking[j1],
                )
                accept += 1

            if len(zero_cands) > 0:
                ballots[i] = Ballot(ranking=current_ranking + [zero_cands])
            else:
                ballots[i] = Ballot(ranking=current_ranking)

        if verbose:
            print(
                f"Acceptance ratio as number accepted / total steps: {accept/(number_cont_sampled+BURN_IN_TIME):.2}"
            )

        if -1 in ballots:
            raise ValueError("Some element of ballots list is not a ballot.")
        print(f"Number of ballots prior is {len(ballots)}")
        ballots = random.sample(ballots, num_ballots)
        print(f"Number of ballots after random selection is {len(ballots)}")
        pp = PreferenceProfile(ballots=ballots)
        pp = pp.group_ballots()
        return pp

    def generate_profile_MCMC_cont_sampled(
        self, number_of_ballots: int, number_cont_sampled: int, verbose=False, by_bloc: bool = False, on_shortcut_graph = False, BURN_IN_TIME = 0
    ) -> Union[PreferenceProfile, Tuple]:
        """
        Sample from the BT distribution using Markov Chain Monte Carlo. `number_of_ballots` should
        be sufficiently large to allow for convergence of the chain.

        Args:
            number_of_ballots (int): The number of ballots to generate.
            number_cont_sampled (int): The number of ballots pre-generated
            verbose (bool, optional): If True, print the acceptance ratio of the chain. Default
                                        is False.
            by_bloc (bool): True if you want the generated profiles returned as a tuple
                ``(pp_by_bloc, pp)``, where ``pp_by_bloc`` is a dictionary with keys = bloc strings
                and values = ``PreferenceProfile`` and ``pp`` is the aggregated profile. False if
                you only want the aggregated profile. Defaults to False.

        Returns:
            Union[PreferenceProfile, Tuple]
        """

        # the number of ballots per bloc is determined by Huntington-Hill apportionment
        bloc_props = list(self.bloc_voter_prop.values())
        ballots_per_block = dict(
            zip(
                self.blocs,
                apportion.compute("huntington", bloc_props, number_of_ballots),
            )
        )

        pp_by_bloc = {b: PreferenceProfile() for b in self.blocs}

        for bloc in self.blocs:
            num_ballots = ballots_per_block[bloc]
            pref_interval = self.pref_interval_by_bloc[bloc]
            pref_interval_dict = pref_interval.interval
            non_zero_cands = pref_interval.non_zero_cands
            zero_cands = pref_interval.zero_cands

            seed_ballot = Ballot(
                ranking=tuple([frozenset({c}) for c in non_zero_cands])
            )
            pp = self._BT_mcmc_cont_sampled(
                num_ballots,
                number_cont_sampled, 
                pref_interval_dict,
                seed_ballot,
                zero_cands=zero_cands,
                verbose=verbose,
                BURN_IN_TIME=BURN_IN_TIME
            )

            pp_by_bloc[bloc] = pp

        # combine the profiles
        pp = PreferenceProfile()
        for profile in pp_by_bloc.values():
            pp += profile

        if by_bloc:
            return (pp_by_bloc, pp)

        # else return the combined profiles
        else:
            return pp
    
    # -- Continuously sampled k MCMC functions -------------
    
    def _BT_mcmc_evenly_spaced(
        self, num_ballots, space_btwn_samples, pref_interval, seed_ballot, zero_cands={}, verbose=False, BURN_IN_TIME=0
    ):
        """
        Sample from BT distribution for a given preference interval using MCMC.

        num_ballots (int): the number of ballots to sample
        space_btwn_samples (int): the number of ballots generated before taking a ballot
        pref_interval (dict): the preference interval to determine BT distribution
        sub_sample_length (int): how many attempts at swaps to make before saving ballot
        seed_ballot: Ballot, the seed ballot for the Markov chain
        verbose: bool, if True, print the acceptance ratio of the chain
        """

        # check that seed ballot has no ties
        for s in seed_ballot.ranking:
            if len(s) > 1:
                raise ValueError("Seed ballot contains ties")

        ballots = [-1] * (space_btwn_samples * num_ballots + 1)
        accept = 0
        current_ranking = list(seed_ballot.ranking)
        num_candidates = len(current_ranking)

        # presample swap indices
        BURN_IN_TIME = BURN_IN_TIME #int(10e5)
        if verbose:
            print(f"Burn in time: {BURN_IN_TIME}")
        swap_indices = [
            (j1, j1 + 1)
            for j1 in random.choices(range(num_candidates - 1), k=(space_btwn_samples * num_ballots + 1)+BURN_IN_TIME)
        ]

        for i in range(BURN_IN_TIME):
            # choose adjacent pair to propose a swap
            j1, j2 = swap_indices[i]
            acceptance_prob = min(
                1,
                pref_interval[next(iter(current_ranking[j2]))]
                / pref_interval[next(iter(current_ranking[j1]))],
            )

            # if you accept, make the swap
            if random.random() < acceptance_prob:
                current_ranking[j1], current_ranking[j2] = (
                    current_ranking[j2],
                    current_ranking[j1],
                )
                accept += 1

        # generate MCMC sample
        for i in range(space_btwn_samples * num_ballots + 1):
            # choose adjacent pair to propose a swap
            j1, j2 = swap_indices[i]
            acceptance_prob = min(
                1,
                pref_interval[next(iter(current_ranking[j2]))]
                / pref_interval[next(iter(current_ranking[j1]))],
            )

            # if you accept, make the swap
            if random.random() < acceptance_prob:
                current_ranking[j1], current_ranking[j2] = (
                    current_ranking[j2],
                    current_ranking[j1],
                )
                accept += 1

            if len(zero_cands) > 0:
                ballots[i] = Ballot(ranking=current_ranking + [zero_cands])
            else:
                ballots[i] = Ballot(ranking=current_ranking)

        if verbose:
            print(
                f"Acceptance ratio as number accepted / total steps: {accept/((space_btwn_samples * num_ballots)+BURN_IN_TIME):.2}"
            )

        if -1 in ballots:
            raise ValueError("Some element of ballots list is not a ballot.")
        #print(f"Number of ballots prior is {len(ballots)}")
        ballots = ballots[0::space_btwn_samples]
        #print(f"Number of ballots after random selection is {len(ballots)}")
        pp = PreferenceProfile(ballots=ballots)
        pp = pp.group_ballots()
        return pp

    def generate_profile_MCMC_evenly_spaced(
        self, number_of_ballots: int, space_btwn_samples: int, verbose=False, by_bloc: bool = False, on_shortcut_graph = False, BURN_IN_TIME = 0
    ) -> Union[PreferenceProfile, Tuple]:
        """
        Sample from the BT distribution using Markov Chain Monte Carlo. `number_of_ballots` should
        be sufficiently large to allow for convergence of the chain.

        Args:
            number_of_ballots (int): The number of ballots to generate.
            space_btwn_samples (int): The spacing between ballots that we accept
            verbose (bool, optional): If True, print the acceptance ratio of the chain. Default
                                        is False.
            by_bloc (bool): True if you want the generated profiles returned as a tuple
                ``(pp_by_bloc, pp)``, where ``pp_by_bloc`` is a dictionary with keys = bloc strings
                and values = ``PreferenceProfile`` and ``pp`` is the aggregated profile. False if
                you only want the aggregated profile. Defaults to False.

        Returns:
            Union[PreferenceProfile, Tuple]
        """

        # the number of ballots per bloc is determined by Huntington-Hill apportionment
        bloc_props = list(self.bloc_voter_prop.values())
        ballots_per_block = dict(
            zip(
                self.blocs,
                apportion.compute("huntington", bloc_props, number_of_ballots),
            )
        )

        pp_by_bloc = {b: PreferenceProfile() for b in self.blocs}

        for bloc in self.blocs:
            num_ballots = ballots_per_block[bloc]
            pref_interval = self.pref_interval_by_bloc[bloc]
            pref_interval_dict = pref_interval.interval
            non_zero_cands = pref_interval.non_zero_cands
            zero_cands = pref_interval.zero_cands

            seed_ballot = Ballot(
                ranking=tuple([frozenset({c}) for c in non_zero_cands])
            )
            pp = self._BT_mcmc_evenly_spaced(
                num_ballots,
                space_btwn_samples, 
                pref_interval_dict,
                seed_ballot,
                zero_cands=zero_cands,
                verbose=verbose,
                BURN_IN_TIME=BURN_IN_TIME
            )

            pp_by_bloc[bloc] = pp

        # combine the profiles
        pp = PreferenceProfile()
        for profile in pp_by_bloc.values():
            pp += profile

        if by_bloc:
            return (pp_by_bloc, pp)

        # else return the combined profiles
        else:
            return pp

    # -- Time Series of Ballots -------------
    
    def _BT_mcmc_evenly_spaced_ballots(
        self, num_ballots, space_btwn_samples, pref_interval, seed_ballot, zero_cands={}, verbose=False, BURN_IN_TIME=0
    ):
        """
        Sample from BT distribution for a given preference interval using MCMC.

        num_ballots (int): the number of ballots to sample
        space_btwn_samples (int): the number of ballots generated before taking a ballot
        pref_interval (dict): the preference interval to determine BT distribution
        sub_sample_length (int): how many attempts at swaps to make before saving ballot
        seed_ballot: Ballot, the seed ballot for the Markov chain
        verbose: bool, if True, print the acceptance ratio of the chain
        """

        # check that seed ballot has no ties
        for s in seed_ballot.ranking:
            if len(s) > 1:
                raise ValueError("Seed ballot contains ties")

        ballots = [-1] * (space_btwn_samples * num_ballots + 1)
        accept = 0
        current_ranking = list(seed_ballot.ranking)
        num_candidates = len(current_ranking)

        # presample swap indices
        BURN_IN_TIME = BURN_IN_TIME #int(10e5)
        if verbose:
            print(f"Burn in time: {BURN_IN_TIME}")
        swap_indices = [
            (j1, j1 + 1)
            for j1 in random.choices(range(num_candidates - 1), k=(space_btwn_samples * num_ballots + 1)+BURN_IN_TIME)
        ]

        for i in range(BURN_IN_TIME):
            # choose adjacent pair to propose a swap
            j1, j2 = swap_indices[i]
            acceptance_prob = min(
                1,
                pref_interval[next(iter(current_ranking[j2]))]
                / pref_interval[next(iter(current_ranking[j1]))],
            )

            # if you accept, make the swap
            if random.random() < acceptance_prob:
                current_ranking[j1], current_ranking[j2] = (
                    current_ranking[j2],
                    current_ranking[j1],
                )
                accept += 1

        # generate MCMC sample
        for i in range(space_btwn_samples * num_ballots + 1):
            # choose adjacent pair to propose a swap
            j1, j2 = swap_indices[i]
            acceptance_prob = min(
                1,
                pref_interval[next(iter(current_ranking[j2]))]
                / pref_interval[next(iter(current_ranking[j1]))],
            )

            # if you accept, make the swap
            if random.random() < acceptance_prob:
                current_ranking[j1], current_ranking[j2] = (
                    current_ranking[j2],
                    current_ranking[j1],
                )
                accept += 1

            if len(zero_cands) > 0:
                ballots[i] = Ballot(ranking=current_ranking + [zero_cands])
            else:
                ballots[i] = Ballot(ranking=current_ranking)

        if verbose:
            print(
                f"Acceptance ratio as number accepted / total steps: {accept/((space_btwn_samples * num_ballots)+BURN_IN_TIME):.2}"
            )

        if -1 in ballots:
            raise ValueError("Some element of ballots list is not a ballot.")
        #print(f"Number of ballots prior is {len(ballots)}")
        ballots = ballots[0::space_btwn_samples] #np array 
        print(ballots)
        #print(f"Number of ballots after random selection is {len(ballots)}")
        # pp = PreferenceProfile(ballots=ballots)
        # pp = pp.group_ballots()
        return ballots

    def generate_profile_MCMC_evenly_spaced_ballots(
        self, number_of_ballots: int, space_btwn_samples: int, verbose=False, by_bloc: bool = False, on_shortcut_graph = False, BURN_IN_TIME = 0
    ) -> Union[PreferenceProfile, Tuple]:
        """
        Sample from the BT distribution using Markov Chain Monte Carlo. `number_of_ballots` should
        be sufficiently large to allow for convergence of the chain.

        Args:
            number_of_ballots (int): The number of ballots to generate.
            space_btwn_samples (int): The spacing between ballots that we accept
            verbose (bool, optional): If True, print the acceptance ratio of the chain. Default
                                        is False.
            by_bloc (bool): True if you want the generated profiles returned as a tuple
                ``(pp_by_bloc, pp)``, where ``pp_by_bloc`` is a dictionary with keys = bloc strings
                and values = ``PreferenceProfile`` and ``pp`` is the aggregated profile. False if
                you only want the aggregated profile. Defaults to False.

        Returns:
            Union[PreferenceProfile, Tuple]
        """

        # the number of ballots per bloc is determined by Huntington-Hill apportionment
        bloc_props = list(self.bloc_voter_prop.values())
        ballots_per_block = dict(
            zip(
                self.blocs,
                apportion.compute("huntington", bloc_props, number_of_ballots),
            )
        )

        pp_by_bloc = []

        for bloc in self.blocs:
            num_ballots = ballots_per_block[bloc]
            pref_interval = self.pref_interval_by_bloc[bloc]
            pref_interval_dict = pref_interval.interval
            non_zero_cands = pref_interval.non_zero_cands
            zero_cands = pref_interval.zero_cands

            seed_ballot = Ballot(
                ranking=tuple([frozenset({c}) for c in non_zero_cands])
            )
            pp = self._BT_mcmc_evenly_spaced_ballots(
                num_ballots,
                space_btwn_samples, 
                pref_interval_dict,
                seed_ballot,
                zero_cands=zero_cands,
                verbose=verbose,
                BURN_IN_TIME=BURN_IN_TIME
            )
            pp_by_bloc.append(pp)

        # # combine the profiles
        # pp = PreferenceProfile()
        # for profile in pp_by_bloc.values():
        #     pp += profile

        # if by_bloc:
        #     return (pp_by_bloc, pp)

        # # else return the combined profiles
        # else:
        #     return pp
        return pp_by_bloc

## MCMC sample array output (for diagnostics)

    def _BT_mcmc_arr_ballots(
        self, num_ballots, pref_interval, seed_ballot, zero_cands={}, verbose=False, BURN_IN_TIME=0
    ):
        """
        Sample from BT distribution for a given preference interval using MCMC. 
        The output will be a list of Ballots, so that we can subsample from.

        num_ballots (int): the number of ballots to sample
        pref_interval (dict): the preference interval to determine BT distribution
        sub_sample_length (int): how many attempts at swaps to make before saving ballot
        seed_ballot: Ballot, the seed ballot for the Markov chain
        verbose: bool, if True, print the acceptance ratio of the chain
        """

        # check that seed ballot has no ties
        for s in seed_ballot.ranking:
            if len(s) > 1:
                raise ValueError("Seed ballot contains ties")

        ballots = [-1] * num_ballots
        accept = 0
        current_ranking = list(seed_ballot.ranking)
        num_candidates = len(current_ranking)

        if verbose:
            print("MCMC on non-shortcut graph")

        # presample swap indices
        BURN_IN_TIME = BURN_IN_TIME #int(10e5)
        if verbose:
            print(f"Burn in time: {BURN_IN_TIME}")
        swap_indices = [
            (j1, j1 + 1)
            for j1 in random.choices(range(num_candidates - 1), k=num_ballots+BURN_IN_TIME)
        ]

        for i in range(BURN_IN_TIME):
            # choose adjacent pair to propose a swap
            j1, j2 = swap_indices[i]
            acceptance_prob = min(
                1,
                pref_interval[next(iter(current_ranking[j2]))]
                / pref_interval[next(iter(current_ranking[j1]))],
            )

            # if you accept, make the swap
            if random.random() < acceptance_prob:
                current_ranking[j1], current_ranking[j2] = (
                    current_ranking[j2],
                    current_ranking[j1],
                )
                accept += 1

        # generate MCMC sample
        for i in range(num_ballots):
            # choose adjacent pair to propose a swap
            j1, j2 = swap_indices[i]
            acceptance_prob = min(
                1,
                pref_interval[next(iter(current_ranking[j2]))]
                / pref_interval[next(iter(current_ranking[j1]))],
            )

            # if you accept, make the swap
            if random.random() < acceptance_prob:
                current_ranking[j1], current_ranking[j2] = (
                    current_ranking[j2],
                    current_ranking[j1],
                )
                accept += 1

            if len(zero_cands) > 0:
                ballots[i] = Ballot(ranking=current_ranking + [zero_cands])
            else:
                ballots[i] = Ballot(ranking=current_ranking)

        if verbose:
            print(
                f"Acceptance ratio as number accepted / total steps: {accept/(num_ballots+BURN_IN_TIME):.2}"
            )

        if -1 in ballots:
            raise ValueError("Some element of ballots list is not a ballot.")

        # pp = PreferenceProfile(ballots=ballots)
        # pp = pp.group_ballots()
        return ballots

    def generate_profile_MCMC_arr_ballots(
        self, number_of_ballots: int, verbose=False, by_bloc: bool = False, on_shortcut_graph = False, BURN_IN_TIME = 0
    ) -> List[Ballot]:
        """
        Sample from the BT distribution using Markov Chain Monte Carlo. `number_of_ballots` should
        be sufficiently large to allow for convergence of the chain.

        Args:
            number_of_ballots (int): The number of ballots to generate.
            verbose (bool, optional): If True, print the acceptance ratio of the chain. Default
                                        is False.
            by_bloc (bool): True if you want the generated profiles returned as a tuple
                ``(pp_by_bloc, pp)``, where ``pp_by_bloc`` is a dictionary with keys = bloc strings
                and values = ``PreferenceProfile`` and ``pp`` is the aggregated profile. False if
                you only want the aggregated profile. Defaults to False.

        Returns:
            List[Ballot]
        """

        # the number of ballots per bloc is determined by Huntington-Hill apportionment
        bloc_props = list(self.bloc_voter_prop.values())
        ballots_per_block = dict(
            zip(
                self.blocs,
                apportion.compute("huntington", bloc_props, number_of_ballots),
            )
        )

        pp_by_bloc = {b: PreferenceProfile() for b in self.blocs}

        for bloc in self.blocs:
            num_ballots = ballots_per_block[bloc]
            pref_interval = self.pref_interval_by_bloc[bloc]
            pref_interval_dict = pref_interval.interval
            non_zero_cands = pref_interval.non_zero_cands
            zero_cands = pref_interval.zero_cands

            seed_ballot = Ballot(
                ranking=tuple([frozenset({c}) for c in non_zero_cands])
            )
            # if on_shortcut_graph:
            #     pp = self._BT_mcmc_shortcut(
            #         num_ballots,
            #         pref_interval_dict,
            #         seed_ballot,
            #         zero_cands=zero_cands,
            #         verbose=verbose,
            #         BURN_IN_TIME=BURN_IN_TIME
            #     )
            # else:
            #     pp = self._BT_mcmc(
            #         num_ballots,
            #         pref_interval_dict,
            #         seed_ballot,
            #         zero_cands=zero_cands,
            #         verbose=verbose,
            #         BURN_IN_TIME=BURN_IN_TIME
            #     )
            
            pp = self._BT_mcmc_arr_ballots(
                num_ballots,
                pref_interval_dict,
                seed_ballot,
                zero_cands=zero_cands,
                verbose=verbose,
                BURN_IN_TIME=BURN_IN_TIME
            )

            pp_by_bloc[bloc] = pp

        # combine the profiles
        # pp = PreferenceProfile()
        pp = []
        for profile in pp_by_bloc.values():
            pp.extend(profile)#  += profile

        if by_bloc:
            return (pp_by_bloc, pp)

        # else return the combined profiles
        else:
            return pp

## Pre-defined chain length with samples to be picked ------------
    # TODO: Change this name to be _BT_mcmc once this works fine
    def _BT_mcmc_even_subsample(
        self, num_ballots, pref_interval, seed_ballot, zero_cands={}, verbose=False, BURN_IN_TIME=0, chain_length=100000
    ):
        """
        Sample from BT distribution for a given preference interval using MCMC.

        num_ballots (int): the number of ballots to sample
        chain_length (int): the length of the chain we run
        pref_interval (dict): the preference interval to determine BT distribution
        sub_sample_length (int): how many attempts at swaps to make before saving ballot
        seed_ballot: Ballot, the seed ballot for the Markov chain
        verbose: bool, if True, print the acceptance ratio of the chain
        """

        # check that seed ballot has no ties
        for s in seed_ballot.ranking:
            if len(s) > 1:
                raise ValueError("Seed ballot contains ties")

        ballots = [-1] * chain_length
        accept = 0
        current_ranking = list(seed_ballot.ranking)
        num_candidates = len(current_ranking)

        if verbose:
            print("MCMC on non-shortcut graph")

        if chain_length < num_ballots:
            raise ValueError("The number of ballots to be sampled is more than the chain length; supply a greater chain length."
                             )
        # presample swap indices
        BURN_IN_TIME = BURN_IN_TIME #int(10e5)
        if verbose:
            print(f"Burn in time: {BURN_IN_TIME}")
        swap_indices = [
            (j1, j1 + 1)
            for j1 in random.choices(range(num_candidates - 1), k=chain_length+BURN_IN_TIME)
        ]

        for i in range(BURN_IN_TIME):
            # choose adjacent pair to propose a swap
            j1, j2 = swap_indices[i]
            acceptance_prob = min(
                1,
                pref_interval[next(iter(current_ranking[j2]))]
                / pref_interval[next(iter(current_ranking[j1]))],
            )

            # if you accept, make the swap
            if random.random() < acceptance_prob:
                current_ranking[j1], current_ranking[j2] = (
                    current_ranking[j2],
                    current_ranking[j1],
                )
                accept += 1

        # generate MCMC sample
        for i in range(chain_length):
            # choose adjacent pair to propose a swap
            j1, j2 = swap_indices[i]
            acceptance_prob = min(
                1,
                pref_interval[next(iter(current_ranking[j2]))]
                / pref_interval[next(iter(current_ranking[j1]))],
            )

            # if you accept, make the swap
            if random.random() < acceptance_prob:
                current_ranking[j1], current_ranking[j2] = (
                    current_ranking[j2],
                    current_ranking[j1],
                )
                accept += 1

            if len(zero_cands) > 0:
                ballots[i] = Ballot(ranking=current_ranking + [zero_cands])
            else:
                ballots[i] = Ballot(ranking=current_ranking)

        if verbose:
            print(
                f"Acceptance ratio as number accepted / total steps: {accept/(chain_length+BURN_IN_TIME):.2}"
            )

        if -1 in ballots:
            raise ValueError("Some element of ballots list is not a ballot.")

        ## COME BACK TO THIS
        print(f'The number of ballots before is {len(ballots)}')
        # Subsample evenly ballots 
        ballots = [ballots[i*chain_length//num_ballots + chain_length//(2*num_ballots)] for i in range(num_ballots)]
        print(f'The number of ballots after is {len(ballots)}')
        pp = PreferenceProfile(ballots=ballots)
        pp = pp.group_ballots()
        return pp

    # TODO: Change this name to be `generate_profile_MCMC`
    def generate_profile_MCMC_even_subsample(
        self, number_of_ballots: int, chain_length: int = 100000, verbose=False, by_bloc: bool = False, on_shortcut_graph = False, BURN_IN_TIME = 0
    ) -> Union[PreferenceProfile, Tuple]:
        """
        Sample from the BT distribution using Markov Chain Monte Carlo. `number_of_ballots` should
        be sufficiently large to allow for convergence of the chain.

        Args:
            number_of_ballots (int): The number of ballots to generate, which we subsample 
                (evenly spaced) from the Markov Chain. 
            chain_length (int): The length of the Markov Chain ran. 
            verbose (bool, optional): If True, print the acceptance ratio of the chain. Default
                                        is False.
            by_bloc (bool): True if you want the generated profiles returned as a tuple
                ``(pp_by_bloc, pp)``, where ``pp_by_bloc`` is a dictionary with keys = bloc strings
                and values = ``PreferenceProfile`` and ``pp`` is the aggregated profile. False if
                you only want the aggregated profile. Defaults to False.

        Returns:
            Union[PreferenceProfile, Tuple]
        """

        # the number of ballots per bloc is determined by Huntington-Hill apportionment
        bloc_props = list(self.bloc_voter_prop.values())
        ballots_per_block = dict(
            zip(
                self.blocs,
                apportion.compute("huntington", bloc_props, number_of_ballots),
            )
        )

        pp_by_bloc = {b: PreferenceProfile() for b in self.blocs}

        for bloc in self.blocs:
            num_ballots = ballots_per_block[bloc]
            pref_interval = self.pref_interval_by_bloc[bloc]
            pref_interval_dict = pref_interval.interval
            non_zero_cands = pref_interval.non_zero_cands
            zero_cands = pref_interval.zero_cands

            seed_ballot = Ballot(
                ranking=tuple([frozenset({c}) for c in non_zero_cands])
            )
            # if on_shortcut_graph:
            #     pp = self._BT_mcmc_shortcut(
            #         num_ballots,
            #         chain_length, 
            #         pref_interval_dict,
            #         seed_ballot,
            #         zero_cands=zero_cands,
            #         verbose=verbose,
            #         BURN_IN_TIME=BURN_IN_TIME
            #     )
            # else:
            #     pp = self._BT_mcmc(
            #         num_ballots,
            #         pref_interval_dict,
            #         seed_ballot,
            #         zero_cands=zero_cands,
            #         verbose=verbose,
            #         BURN_IN_TIME=BURN_IN_TIME
            #     )
            pp = self._BT_mcmc_even_subsample(
                num_ballots,
                pref_interval_dict,
                seed_ballot,
                zero_cands=zero_cands,
                verbose=verbose,
                BURN_IN_TIME=BURN_IN_TIME,
                chain_length=chain_length
            )

            pp_by_bloc[bloc] = pp

        # combine the profiles
        pp = PreferenceProfile()
        for profile in pp_by_bloc.values():
            pp += profile

        if by_bloc:
            return (pp_by_bloc, pp)

        # else return the combined profiles
        else:
            return pp.group_ballots()


class AlternatingCrossover(BallotGenerator):
    """
    Class for Alternating Crossover style of generating ballots.
    AC assumes that voters either rank all of their own blocs candidates above the other bloc,
    or the voters "crossover" and rank a candidate from the other bloc first, then alternate
    between candidates from their own bloc and the opposing.
    Should only be used when there are two blocs.

    Can be initialized with an interval or can be constructed with the Dirichlet distribution using
    the `from_params` method of `BallotGenerator`.

    Args:
        slate_to_candidates (dict): Dictionary whose keys are bloc names and whose
            values are lists of candidate strings that make up the slate.
        bloc_voter_prop (dict): Dictionary whose keys are bloc strings and values are floats
                denoting population share.
        pref_intervals_by_bloc (dict): Dictionary whose keys are bloc strings and values are
            dictionaries whose keys are bloc strings and values are ``PreferenceInterval`` objects.
        cohesion_parameters (dict): Dictionary mapping of bloc string to dictionary whose
            keys are bloc strings and values are cohesion parameters,
            eg. ``{'bloc_1': {'bloc_1': .7, 'bloc_2': .2, 'bloc_3':.1}}``

    Attributes:
        candidates (list): List of candidate strings.
        slate_to_candidates (dict): Dictionary whose keys are bloc names and whose
            values are lists of candidate strings that make up the slate.
        bloc_voter_prop (dict): Dictionary whose keys are bloc strings and values are floats
                denoting population share.
        pref_intervals_by_bloc (dict): Dictionary whose keys are bloc strings and values are
            dictionaries whose keys are bloc strings and values are ``PreferenceInterval`` objects.
        cohesion_parameters (dict): Dictionary mapping of bloc string to dictionary whose
            keys are bloc strings and values are cohesion parameters,
            eg. ``{'bloc_1': {'bloc_1': .7, 'bloc_2': .2, 'bloc_3':.1}}``
    """

    def __init__(
        self,
        cohesion_parameters: dict,
        **data,
    ):
        # Call the parent class's __init__ method to handle common parameters
        super().__init__(cohesion_parameters=cohesion_parameters, **data)

    def generate_profile(
        self, number_of_ballots: int, by_bloc: bool = False
    ) -> Union[PreferenceProfile, Tuple]:
        """
        Args:
            number_of_ballots (int): The number of ballots to generate.
            by_bloc (bool): True if you want the generated profiles returned as a tuple
                ``(pp_by_bloc, pp)``, where ``pp_by_bloc`` is a dictionary with keys = bloc strings
                and values = ``PreferenceProfile`` and ``pp`` is the aggregated profile. False if
                you only want the aggregated profile. Defaults to False.

        Returns:
            Union[PreferenceProfile, Tuple]
        """
        # compute the number of bloc and crossover voters in each bloc using Huntington Hill
        cohesion_parameters = {
            b: self.cohesion_parameters[b][b] for b in self.cohesion_parameters
        }

        voter_types = [(b, type) for b in self.blocs for type in ["bloc", "cross"]]

        voter_props = [
            (
                cohesion_parameters[b] * self.bloc_voter_prop[b]
                if t == "bloc"
                else (1 - cohesion_parameters[b]) * self.bloc_voter_prop[b]
            )
            for b, t in voter_types
        ]

        ballots_per_type = dict(
            zip(
                voter_types,
                apportion.compute("huntington", voter_props, number_of_ballots),
            )
        )

        pp_by_bloc = {b: PreferenceProfile() for b in self.blocs}

        for i, bloc in enumerate(self.blocs):
            ballot_pool = []
            num_bloc_ballots = ballots_per_type[(bloc, "bloc")]
            num_cross_ballots = ballots_per_type[(bloc, "cross")]

            pref_interval_dict = self.pref_intervals_by_bloc[bloc]

            opposing_slate = self.blocs[(i + 1) % 2]

            opposing_cands = list(pref_interval_dict[opposing_slate].interval.keys())
            bloc_cands = list(pref_interval_dict[bloc].interval.keys())

            pref_for_opposing = list(
                pref_interval_dict[opposing_slate].interval.values()
            )
            pref_for_bloc = list(pref_interval_dict[bloc].interval.values())

            for i in range(num_cross_ballots + num_bloc_ballots):
                bloc_cands = list(
                    np.random.choice(
                        bloc_cands,
                        p=pref_for_bloc,
                        size=len(bloc_cands),
                        replace=False,
                    )
                )
                opposing_cands = list(
                    np.random.choice(
                        opposing_cands,
                        p=pref_for_opposing,
                        size=len(opposing_cands),
                        replace=False,
                    )
                )

                if i < num_cross_ballots:
                    # alternate the bloc and opposing bloc candidates to create crossover ballots
                    ranking = [
                        frozenset({cand})
                        for pair in zip(opposing_cands, bloc_cands)
                        for cand in pair
                    ]
                else:
                    ranking = [frozenset({c}) for c in bloc_cands] + [
                        frozenset({c}) for c in opposing_cands
                    ]

                ballot = Ballot(ranking=tuple(ranking), weight=1)
                ballot_pool.append(ballot)

            pp = PreferenceProfile(ballots=tuple(ballot_pool))
            pp = pp.group_ballots()
            pp_by_bloc[bloc] = pp

        # combine the profiles
        pp = PreferenceProfile()
        for profile in pp_by_bloc.values():
            pp += profile

        if by_bloc:
            return (pp_by_bloc, pp)

        # else return the combined profiles
        else:
            return pp


class OneDimSpatial(BallotGenerator):
    """
    1-D spatial model for ballot generation. Assumes the candidates are normally distributed on
    the real line. Then voters are also normally distributed, and vote based on Euclidean distance
    to the candidates.

    Args:
        candidates (list): List of candidate strings.

    Attributes:
        candidates (list): List of candidate strings.

    """

    def generate_profile(
        self, number_of_ballots: int, by_bloc: bool = False
    ) -> Union[PreferenceProfile, Tuple]:
        """
        Args:
            number_of_ballots (int): The number of ballots to generate.
            by_bloc (bool): Dummy variable from parent class.

        Returns:
            Union[PreferenceProfile, Tuple]
        """
        candidate_position_dict = {c: np.random.normal(0, 1) for c in self.candidates}
        voter_positions = np.random.normal(0, 1, number_of_ballots)

        ballot_pool = []

        for vp in voter_positions:
            distance_dict = {
                c: abs(v - vp) for c, v, in candidate_position_dict.items()
            }
            candidate_order = sorted(
                distance_dict, key=lambda x: float(distance_dict.__getitem__(x))
            )
            ballot_pool.append(candidate_order)

        return self.ballot_pool_to_profile(ballot_pool, self.candidates)


class CambridgeSampler(BallotGenerator):
    """
    Class for generating ballots based on historical RCV elections occurring
    in Cambridge, MA. Alternative election data can be used if specified. Assumes that there are two
    blocs, a W and C bloc, which corresponds to the historical Cambridge data.
    By default, it assigns the W bloc to the majority bloc and C to the minority, but this
    can be changed.

    Based on cohesion parameters, decides if a voter casts their top choice within their bloc
    or in the opposing bloc. Then uses historical data; given their first choice, choose a
    ballot type from the historical distribution.

    Args:
        slate_to_candidates (dict): Dictionary whose keys are bloc names and whose
            values are lists of candidate strings that make up the slate.
        bloc_voter_prop (dict): Dictionary whose keys are bloc strings and values are floats
                denoting population share.
        pref_intervals_by_bloc (dict): Dictionary whose keys are bloc strings and values are
            dictionaries whose keys are bloc strings and values are ``PreferenceInterval`` objects.
        cohesion_parameters (dict): Dictionary mapping of bloc string to dictionary whose
            keys are bloc strings and values are cohesion parameters,
            eg. ``{'bloc_1': {'bloc_1': .7, 'bloc_2': .2, 'bloc_3':.1}}``
        W_bloc (str, optional): Name of the bloc corresponding to the W bloc. Defaults to
            whichever bloc has majority via ``bloc_voter_prop``.
        C_bloc (str, optional): Name of the bloc corresponding to the C bloc. Defaults to
            whichever bloc has minority via ``bloc_voter_prop``.
        historical_majority (str, optional): Name of majority bloc in historical data, defaults to W
            for Cambridge data.
        historical_minority (str, optional): Name of minority bloc in historical data, defaults to C
            for Cambridge data.
        path (str, optional): File path to an election data file to sample from. Defaults to
            Cambridge elections.

    Attributes:
        candidates (list): List of candidate strings.
        slate_to_candidates (dict): Dictionary whose keys are bloc names and whose
            values are lists of candidate strings that make up the slate.
        bloc_voter_prop (dict): Dictionary whose keys are bloc strings and values are floats
                denoting population share.
        pref_intervals_by_bloc (dict): Dictionary whose keys are bloc strings and values are
            dictionaries whose keys are bloc strings and values are ``PreferenceInterval`` objects.
        cohesion_parameters (dict): Dictionary mapping of bloc string to dictionary whose
            keys are bloc strings and values are cohesion parameters,
            eg. ``{'bloc_1': {'bloc_1': .7, 'bloc_2': .2, 'bloc_3':.1}}``
        W_bloc (str): The name of the W bloc.
        C_bloc (str): The name of the C bloc.
        historical_majority (str): Name of majority bloc in historical data.
        historical_minority (str): Name of minority bloc in historical data.
        path (str): File path to an election data file to sample from. Defaults to Cambridge
            elections.
        bloc_to_historical (dict): Dictionary which converts bloc names to historical bloc names.
    """

    def __init__(
        self,
        cohesion_parameters: dict,
        path: Optional[Path] = None,
        W_bloc: Optional[str] = None,
        C_bloc: Optional[str] = None,
        historical_majority: Optional[str] = "W",
        historical_minority: Optional[str] = "C",
        **data,
    ):
        # Call the parent class's __init__ method to handle common parameters
        super().__init__(cohesion_parameters=cohesion_parameters, **data)

        self.historical_majority = historical_majority
        self.historical_minority = historical_minority

        if len(self.slate_to_candidates.keys()) > 2:
            raise UserWarning(
                f"This model currently only supports at two blocs, but you \
                              passed {len(self.slate_to_candidates.keys())}"
            )

        if (W_bloc is None) != (C_bloc is None):
            raise ValueError(
                "Both W_bloc and C_bloc must be provided or not provided. \
                             You have provided only one."
            )

        elif W_bloc is not None and W_bloc == C_bloc:
            raise ValueError("W and C bloc must be distinct.")

        if W_bloc is None:
            self.W_bloc = [
                bloc for bloc, prop in self.bloc_voter_prop.items() if prop >= 0.5
            ][0]
        else:
            self.W_bloc = W_bloc

        if C_bloc is None:
            self.C_bloc = [
                bloc for bloc in self.bloc_voter_prop.keys() if bloc != self.W_bloc
            ][0]
        else:
            self.C_bloc = C_bloc

        self.bloc_to_historical = {
            self.W_bloc: self.historical_majority,
            self.C_bloc: self.historical_minority,
        }

        if path:
            self.path = path
        else:
            BASE_DIR = Path(__file__).resolve().parent
            DATA_DIR = BASE_DIR / "data/"
            self.path = Path(DATA_DIR, "Cambridge_09to17_ballot_types.p")

    def generate_profile(
        self, number_of_ballots: int, by_bloc: bool = False
    ) -> Union[PreferenceProfile, Tuple]:
        """
        Args:
            number_of_ballots (int): The number of ballots to generate.
            by_bloc (bool): True if you want the generated profiles returned as a tuple
                ``(pp_by_bloc, pp)``, where ``pp_by_bloc`` is a dictionary with keys = bloc strings
                and values = ``PreferenceProfile`` and ``pp`` is the aggregated profile. False if
                you only want the aggregated profile. Defaults to False.

        Returns:
            Union[PreferenceProfile, Tuple]
        """
        with open(self.path, "rb") as pickle_file:
            ballot_frequencies = pickle.load(pickle_file)

        cohesion_parameters = {b: self.cohesion_parameters[b][b] for b in self.blocs}

        # compute the number of bloc and crossover voters in each bloc using Huntington Hill
        voter_types = [
            (b, t) for b in list(self.bloc_voter_prop.keys()) for t in ["bloc", "cross"]
        ]

        voter_props = [
            (
                cohesion_parameters[b] * self.bloc_voter_prop[b]
                if t == "bloc"
                else (1 - cohesion_parameters[b]) * self.bloc_voter_prop[b]
            )
            for b, t in voter_types
        ]

        ballots_per_type = dict(
            zip(
                voter_types,
                apportion.compute("huntington", voter_props, number_of_ballots),
            )
        )

        pp_by_bloc = {b: PreferenceProfile() for b in self.blocs}

        for i, bloc in enumerate(self.blocs):
            bloc_voters = ballots_per_type[(bloc, "bloc")]
            cross_voters = ballots_per_type[(bloc, "cross")]
            ballot_pool = [Ballot()] * (bloc_voters + cross_voters)

            # store the opposition bloc
            opp_bloc = self.blocs[(i + 1) % 2]

            # find total number of ballots that start with bloc and opp_bloc
            bloc_first_count = sum(
                [
                    freq
                    for ballot, freq in ballot_frequencies.items()
                    if ballot[0] == self.bloc_to_historical[bloc]
                ]
            )

            opp_bloc_first_count = sum(
                [
                    freq
                    for ballot, freq in ballot_frequencies.items()
                    if ballot[0] == self.bloc_to_historical[opp_bloc]
                ]
            )

            # Compute the pref interval for this bloc
            pref_interval_dict = combine_preference_intervals(
                list(self.pref_intervals_by_bloc[bloc].values()),
                [cohesion_parameters[bloc], 1 - cohesion_parameters[bloc]],
            )

            # compute the relative probabilities of each ballot
            # sorted by ones where the ballot lists the bloc first
            # and those that list the opp first
            prob_ballot_given_bloc_first = {
                ballot: freq / bloc_first_count
                for ballot, freq in ballot_frequencies.items()
                if ballot[0] == self.bloc_to_historical[bloc]
            }

            prob_ballot_given_opp_first = {
                ballot: freq / opp_bloc_first_count
                for ballot, freq in ballot_frequencies.items()
                if ballot[0] == self.bloc_to_historical[opp_bloc]
            }

            bloc_voter_ordering = random.choices(
                list(prob_ballot_given_bloc_first.keys()),
                weights=list(prob_ballot_given_bloc_first.values()),
                k=bloc_voters,
            )
            cross_voter_ordering = random.choices(
                list(prob_ballot_given_opp_first.keys()),
                weights=list(prob_ballot_given_opp_first.values()),
                k=cross_voters,
            )

            # Generate ballots
            for i in range(bloc_voters + cross_voters):
                # Based on first choice, randomly choose
                # ballots weighted by Cambridge frequency
                if i < bloc_voters:
                    bloc_ordering = bloc_voter_ordering[i]
                else:
                    bloc_ordering = cross_voter_ordering[i - bloc_voters]

                # Now turn bloc ordering into candidate ordering
                pl_ordering = list(
                    np.random.choice(
                        list(pref_interval_dict.interval.keys()),
                        len(pref_interval_dict.interval),
                        p=list(pref_interval_dict.interval.values()),
                        replace=False,
                    )
                )
                ordered_bloc_slate = [
                    c for c in pl_ordering if c in self.slate_to_candidates[bloc]
                ]
                ordered_opp_slate = [
                    c for c in pl_ordering if c in self.slate_to_candidates[opp_bloc]
                ]

                # Fill in the bloc slots as determined
                # With the candidate ordering generated with PL
                full_ballot = []
                for b in bloc_ordering:
                    if b == self.bloc_to_historical[bloc]:
                        if ordered_bloc_slate:
                            full_ballot.append(ordered_bloc_slate.pop(0))
                    else:
                        if ordered_opp_slate:
                            full_ballot.append(ordered_opp_slate.pop(0))

                ranking = tuple([frozenset({cand}) for cand in full_ballot])
                ballot_pool[i] = Ballot(ranking=ranking, weight=1)

            pp = PreferenceProfile(ballots=tuple(ballot_pool))
            pp = pp.group_ballots()
            pp_by_bloc[bloc] = pp

        # combine the profiles
        pp = PreferenceProfile()
        for profile in pp_by_bloc.values():
            pp += profile

        if by_bloc:
            return (pp_by_bloc, pp)

        # else return the combined profiles
        else:
            return pp


class name_Cumulative(BallotGenerator):
    """
    Class for generating cumulative ballots, which have scores, not rankings. This model samples
    with replacement from a combined preference interval and counts candidates with multiplicity.
    Can be initialized with an interval or can be constructed with the Dirichlet distribution
    using the `from_params` method of `BallotGenerator`.

    Args:
        slate_to_candidates (dict): Dictionary whose keys are bloc names and whose
            values are lists of candidate strings that make up the slate.
        bloc_voter_prop (dict): Dictionary whose keys are bloc strings and values are floats
                denoting population share.
        pref_intervals_by_bloc (dict): Dictionary whose keys are bloc strings and values are
            dictionaries whose keys are bloc strings and values are ``PreferenceInterval`` objects.
        cohesion_parameters (dict): Dictionary mapping of bloc string to dictionary whose
            keys are bloc strings and values are cohesion parameters,
            eg. ``{'bloc_1': {'bloc_1': .7, 'bloc_2': .2, 'bloc_3':.1}}``
        num_votes (int): The number of votes allowed per ballot.

    Attributes:
        candidates (list): List of candidate strings.
        slate_to_candidates (dict): Dictionary whose keys are bloc names and whose
            values are lists of candidate strings that make up the slate.
        bloc_voter_prop (dict): Dictionary whose keys are bloc strings and values are floats
                denoting population share.
        pref_intervals_by_bloc (dict): Dictionary whose keys are bloc strings and values are
            dictionaries whose keys are bloc strings and values are ``PreferenceInterval`` objects.
        pref_interval_by_bloc (dict): Dictionary whose keys are bloc strings and values are
            ``PreferenceInterval`` objects. This is constructed by rescaling the intervals
            from ``pref_intervals_by_bloc`` via the ``cohesion_parameters`` and concatenating them.
        cohesion_parameters (dict): Dictionary mapping of bloc string to dictionary whose
            keys are bloc strings and values are cohesion parameters,
            eg. ``{'bloc_1': {'bloc_1': .7, 'bloc_2': .2, 'bloc_3':.1}}``
        num_votes (int): The number of votes allowed per ballot.
    """

    def __init__(self, cohesion_parameters: dict, num_votes: int, **data):
        # Call the parent class's __init__ method to handle common parameters
        super().__init__(cohesion_parameters=cohesion_parameters, **data)
        self.num_votes = num_votes

        # if dictionary of pref intervals is passed
        if isinstance(
            list(self.pref_intervals_by_bloc.values())[0], PreferenceInterval
        ):
            self.pref_interval_by_bloc = self.pref_intervals_by_bloc

        # if nested dictionary of pref intervals, combine by cohesion
        else:
            self.pref_interval_by_bloc = {
                bloc: combine_preference_intervals(
                    [self.pref_intervals_by_bloc[bloc][b] for b in self.blocs],
                    [self.cohesion_parameters[bloc][b] for b in self.blocs],
                )
                for bloc in self.blocs
            }

    def generate_profile(
        self, number_of_ballots: int, by_bloc: bool = False
    ) -> Union[PreferenceProfile, Tuple]:
        """
        Args:
            number_of_ballots (int): The number of ballots to generate.
            by_bloc (bool): True if you want the generated profiles returned as a tuple
                ``(pp_by_bloc, pp)``, where ``pp_by_bloc`` is a dictionary with keys = bloc strings
                and values = ``PreferenceProfile`` and ``pp`` is the aggregated profile. False if
                you only want the aggregated profile. Defaults to False.

        Returns:
            Union[PreferenceProfile, Tuple]
        """
        # the number of ballots per bloc is determined by Huntington-Hill apportionment
        bloc_props = list(self.bloc_voter_prop.values())
        ballots_per_block = dict(
            zip(
                self.blocs,
                apportion.compute("huntington", bloc_props, number_of_ballots),
            )
        )

        pp_by_bloc = {b: PreferenceProfile() for b in self.blocs}

        for bloc in self.bloc_voter_prop.keys():
            ballot_pool = []
            # number of voters in this bloc
            num_ballots = ballots_per_block[bloc]
            pref_interval = self.pref_interval_by_bloc[bloc]

            # finds candidates with non-zero preference
            non_zero_cands = list(pref_interval.non_zero_cands)
            # creates the interval of probabilities for candidates supported by this block
            cand_support_vec = [pref_interval.interval[cand] for cand in non_zero_cands]

            for _ in range(num_ballots):
                # generates ranking based on probability distribution of non zero candidate support
                list_ranking = list(
                    np.random.choice(
                        non_zero_cands,
                        self.num_votes,
                        p=cand_support_vec,
                        replace=True,
                    )
                )

                scores = {c: 0.0 for c in list_ranking}
                for c in list_ranking:
                    scores[c] += 1

                ballot_pool.append(Ballot(scores=scores, weight=1))

            pp = PreferenceProfile(ballots=tuple(ballot_pool))
            pp = pp.group_ballots()
            pp_by_bloc[bloc] = pp

        # combine the profiles
        pp = PreferenceProfile()
        for profile in pp_by_bloc.values():
            pp += profile

        if by_bloc:
            return (pp_by_bloc, pp)

        # else return the combined profiles
        else:
            return pp


class slate_PlackettLuce(BallotGenerator):
    """
    Class for generating ballots using a slate-PlackettLuce model.
    This model first samples a ballot type by flipping a cohesion parameter weighted coin.
    It then fills out the ballot type via sampling with out replacement from the interval.

    Can be initialized with an interval or can be constructed with the Dirichlet distribution using
    the `from_params` method of `BallotGenerator` class.

    Args:
        slate_to_candidates (dict): Dictionary whose keys are bloc names and whose
            values are lists of candidate strings that make up the slate.
        bloc_voter_prop (dict): Dictionary whose keys are bloc strings and values are floats
                denoting population share.
        pref_intervals_by_bloc (dict): Dictionary whose keys are bloc strings and values are
            dictionaries whose keys are bloc strings and values are ``PreferenceInterval`` objects.
        cohesion_parameters (dict): Dictionary mapping of bloc string to dictionary whose
            keys are bloc strings and values are cohesion parameters,
            eg. ``{'bloc_1': {'bloc_1': .7, 'bloc_2': .2, 'bloc_3':.1}}``

    Attributes:
        candidates (list): List of candidate strings.
        slate_to_candidates (dict): Dictionary whose keys are bloc names and whose
            values are lists of candidate strings that make up the slate.
        bloc_voter_prop (dict): Dictionary whose keys are bloc strings and values are floats
                denoting population share.
        pref_intervals_by_bloc (dict): Dictionary whose keys are bloc strings and values are
            dictionaries whose keys are bloc strings and values are ``PreferenceInterval`` objects.
        cohesion_parameters (dict): Dictionary mapping of bloc string to dictionary whose
            keys are bloc strings and values are cohesion parameters,
            eg. ``{'bloc_1': {'bloc_1': .7, 'bloc_2': .2, 'bloc_3':.1}}``
    """

    def __init__(self, cohesion_parameters: dict, **data):
        # Call the parent class's __init__ method to handle common parameters
        super().__init__(cohesion_parameters=cohesion_parameters, **data)

    def generate_profile(
        self, number_of_ballots: int, by_bloc: bool = False
    ) -> Union[PreferenceProfile, Tuple]:
        """
        Args:
            number_of_ballots (int): The number of ballots to generate.
            by_bloc (bool): True if you want the generated profiles returned as a tuple
                ``(pp_by_bloc, pp)``, where ``pp_by_bloc`` is a dictionary with keys = bloc strings
                and values = ``PreferenceProfile`` and ``pp`` is the aggregated profile. False if
                you only want the aggregated profile. Defaults to False.

        Returns:
            Union[PreferenceProfile, Tuple]
        """
        bloc_props = list(self.bloc_voter_prop.values())
        ballots_per_block = dict(
            zip(
                self.blocs,
                apportion.compute("huntington", bloc_props, number_of_ballots),
            )
        )

        pref_profile_by_bloc = {}

        for i, bloc in enumerate(self.blocs):
            # number of voters in this bloc
            num_ballots = ballots_per_block[bloc]
            ballot_pool = [Ballot()] * num_ballots
            pref_intervals = self.pref_intervals_by_bloc[bloc]
            zero_cands = set(
                it.chain(*[pi.zero_cands for pi in pref_intervals.values()])
            )

            slate_to_non_zero_candidates = {
                s: [c for c in c_list if c not in zero_cands]
                for s, c_list in self.slate_to_candidates.items()
            }

            ballot_types = sample_cohesion_ballot_types(
                slate_to_non_zero_candidates=slate_to_non_zero_candidates,
                num_ballots=num_ballots,
                cohesion_parameters_for_bloc=self.cohesion_parameters[bloc],
            )

            for j, bt in enumerate(ballot_types):
                cand_ordering_by_bloc = {}

                for b in self.blocs:
                    # create a pref interval dict of only this blocs candidates
                    bloc_cand_pref_interval = pref_intervals[b].interval
                    cands = pref_intervals[b].non_zero_cands

                    # if there are no non-zero candidates, skip this bloc
                    if len(cands) == 0:
                        continue

                    distribution = [bloc_cand_pref_interval[c] for c in cands]

                    # sample
                    cand_ordering = np.random.choice(
                        a=list(cands), size=len(cands), p=distribution, replace=False
                    )
                    cand_ordering_by_bloc[b] = list(cand_ordering)

                ranking = [frozenset({"-1"})] * len(bt)
                for i, b in enumerate(bt):
                    # append the current first candidate, then remove them from the ordering
                    ranking[i] = frozenset({cand_ordering_by_bloc[b][0]})
                    cand_ordering_by_bloc[b].pop(0)

                if len(zero_cands) > 0:
                    ranking.append(frozenset(zero_cands))
                ballot_pool[j] = Ballot(ranking=tuple(ranking), weight=1)

            pp = PreferenceProfile(ballots=tuple(ballot_pool))
            pp = pp.group_ballots()
            pref_profile_by_bloc[bloc] = pp

        # combine the profiles
        pp = PreferenceProfile()
        for profile in pref_profile_by_bloc.values():
            pp += profile

        if by_bloc:
            return (pref_profile_by_bloc, pp)

        # else return the combined profiles
        else:
            return pp


class slate_BradleyTerry(BallotGenerator):
    """
    Class for generating ballots using a slate-BradleyTerry model. It
    presamples ballot types by checking all pairwise comparisons, then fills out candidate
    ordering by sampling without replacement from preference intervals.

    Only works with 2 blocs at the moment.

    Can be initialized with an interval or can be constructed with the Dirichlet distribution using
    the `from_params` method of `BallotGenerator`.

    Args:
        slate_to_candidates (dict): Dictionary whose keys are bloc names and whose
            values are lists of candidate strings that make up the slate.
        bloc_voter_prop (dict): Dictionary whose keys are bloc strings and values are floats
                denoting population share.
        pref_intervals_by_bloc (dict): Dictionary whose keys are bloc strings and values are
            dictionaries whose keys are bloc strings and values are ``PreferenceInterval`` objects.
        cohesion_parameters (dict): Dictionary mapping of bloc string to dictionary whose
            keys are bloc strings and values are cohesion parameters,
            eg. ``{'bloc_1': {'bloc_1': .7, 'bloc_2': .2, 'bloc_3':.1}}``

    Attributes:
        candidates (list): List of candidate strings.
        slate_to_candidates (dict): Dictionary whose keys are bloc names and whose
            values are lists of candidate strings that make up the slate.
        bloc_voter_prop (dict): Dictionary whose keys are bloc strings and values are floats
                denoting population share.
        pref_intervals_by_bloc (dict): Dictionary whose keys are bloc strings and values are
            dictionaries whose keys are bloc strings and values are ``PreferenceInterval`` objects.
        cohesion_parameters (dict): Dictionary mapping of bloc string to dictionary whose
            keys are bloc strings and values are cohesion parameters,
            eg. ``{'bloc_1': {'bloc_1': .7, 'bloc_2': .2, 'bloc_3':.1}}``
    """

    def __init__(self, cohesion_parameters: dict, **data):
        # Call the parent class's __init__ method to handle common parameters
        super().__init__(cohesion_parameters=cohesion_parameters, **data)

        if len(self.slate_to_candidates.keys()) > 2:
            raise UserWarning(
                f"This model currently only supports at most two blocs, but you \
                              passed {len(self.slate_to_candidates.keys())}"
            )

        if len(self.candidates) < 12 and len(self.blocs) == 2:
            # precompute pdfs for sampling
            self.ballot_type_pdf = {
                b: self._compute_ballot_type_dist(b, self.blocs[(i + 1) % 2])
                for i, b in enumerate(self.blocs)
            }

        elif len(self.blocs) == 1:
            # precompute pdf for sampling
            # uniform on ballot types
            bloc = self.blocs[0]
            bloc_to_sample = [
                bloc
                for _ in range(
                    len(self.pref_intervals_by_bloc[bloc][bloc].non_zero_cands)
                )
            ]
            pdf = {tuple(bloc_to_sample): 1}
            self.ballot_type_pdf = {bloc: pdf}

        else:
            warnings.warn(
                "For 12 or more candidates, exact sampling is computationally infeasible. \
                    Please set deterministic = False when calling generate_profile."
            )

    def _compute_ballot_type_dist(self, bloc, opp_bloc):
        """
        Return a dictionary with keys ballot types and values equal to probability of sampling.
        """
        blocs_to_sample = [
            b
            for b in self.blocs
            for _ in range(len(self.pref_intervals_by_bloc[bloc][b].non_zero_cands))
        ]
        total_comparisons = np.prod(
            [
                len(interval.non_zero_cands)
                for interval in self.pref_intervals_by_bloc[bloc].values()
            ]
        )

        cohesion = self.cohesion_parameters[bloc][bloc]

        def prob_of_type(b_type):
            success = sum(
                b_type[i + 1 :].count(opp_bloc)
                for i, b in enumerate(b_type)
                if b == bloc
            )
            return pow(cohesion, success) * pow(
                1 - cohesion, total_comparisons - success
            )

        pdf = {
            b: prob_of_type(b)
            for b in set(it.permutations(blocs_to_sample, len(blocs_to_sample)))
        }

        summ = sum(pdf.values())
        return {b: v / summ for b, v in pdf.items()}

    def _sample_ballot_types_deterministic(self, bloc: str, num_ballots: int):
        """
        Used to generate bloc orderings for deliberative.

        Returns a list of lists, where each sublist contains the bloc names in order they appear
        on the ballot.
        """
        # pdf = self._compute_ballot_type_dist(bloc=bloc, opp_bloc=opp_bloc)
        pdf = self.ballot_type_pdf[bloc]
        b_types = list(pdf.keys())
        probs = list(pdf.values())

        sampled_indices = np.random.choice(len(b_types), size=num_ballots, p=probs)

        return [b_types[i] for i in sampled_indices]

    def _sample_ballot_types_MCMC(
        self, bloc: str, num_ballots: int, verbose: bool = False
    ):
        """
        Generate ballot types using MCMC that has desired stationary distribution.
        """

        seed_ballot_type = [
            b
            for b in self.blocs
            for _ in range(len(self.pref_intervals_by_bloc[bloc][b].non_zero_cands))
        ]

        ballots = [[-1]] * num_ballots
        accept = 0
        current_ranking = seed_ballot_type

        cohesion = self.cohesion_parameters[bloc][bloc]

        # presample swap indices
        swap_indices = [
            (j1, j1 + 1)
            for j1 in np.random.choice(len(seed_ballot_type) - 1, size=num_ballots)
        ]

        odds = (1 - cohesion) / cohesion
        # generate MCMC sample
        for i in range(num_ballots):
            # choose adjacent pair to propose a swap
            j1, j2 = swap_indices[i]

            # if swap reduces number of voters bloc above opposing bloc
            if (
                current_ranking[j1] != current_ranking[j2]
                and current_ranking[j1] == bloc
            ):
                acceptance_prob = odds

            # if swap increases number of voters bloc above opposing or swaps two of same bloc
            else:
                acceptance_prob = 1

            # if you accept, make the swap
            if random.random() < acceptance_prob:
                current_ranking[j1], current_ranking[j2] = (
                    current_ranking[j2],
                    current_ranking[j1],
                )
                accept += 1

            ballots[i] = current_ranking.copy()

        if verbose:
            print(
                f"Acceptance ratio as number accepted / total steps: {accept/num_ballots:.2}"
            )

        if -1 in ballots:
            raise ValueError("Some element of ballots list is not a ballot.")

        return ballots

    def generate_profile(
        self, number_of_ballots: int, by_bloc: bool = False, deterministic: bool = True
    ) -> Union[PreferenceProfile, Tuple]:
        """
        Args:
            number_of_ballots (int): The number of ballots to generate.
            by_bloc (bool): True if you want the generated profiles returned as a tuple
                ``(pp_by_bloc, pp)``, where ``pp_by_bloc`` is a dictionary with keys = bloc strings
                and values = ``PreferenceProfile`` and ``pp`` is the aggregated profile. False if
                you only want the aggregated profile. Defaults to False.
            deterministic (bool): True if you want to use precise pdf, False to use MCMC sampling.
                Defaults to True.

        Returns:
            Union[PreferenceProfile, Tuple]
        """
        # the number of ballots per bloc is determined by Huntington-Hill apportionment
        bloc_props = list(self.bloc_voter_prop.values())
        ballots_per_block = dict(
            zip(
                self.blocs,
                apportion.compute("huntington", bloc_props, number_of_ballots),
            )
        )

        pref_profile_by_bloc = {}

        for i, bloc in enumerate(self.blocs):
            # number of voters in this bloc
            num_ballots = ballots_per_block[bloc]
            ballot_pool = [Ballot()] * num_ballots
            pref_intervals = self.pref_intervals_by_bloc[bloc]
            zero_cands = set(
                it.chain(*[pi.zero_cands for pi in pref_intervals.values()])
            )

            if deterministic and len(self.candidates) >= 12:
                raise UserWarning(
                    "Deterministic sampling is only supported for 11 or fewer candidates.\n\
                    Please set deterministic = False."
                )

            elif deterministic:
                ballot_types = self._sample_ballot_types_deterministic(
                    bloc=bloc, num_ballots=num_ballots
                )
            else:
                ballot_types = self._sample_ballot_types_MCMC(
                    bloc=bloc, num_ballots=num_ballots
                )

            for j, bt in enumerate(ballot_types):
                cand_ordering_by_bloc = {}

                for b in self.blocs:
                    # create a pref interval dict of only this blocs candidates
                    bloc_cand_pref_interval = pref_intervals[b].interval
                    cands = pref_intervals[b].non_zero_cands

                    # if there are no non-zero candidates, skip this bloc
                    if len(cands) == 0:
                        continue

                    distribution = [bloc_cand_pref_interval[c] for c in cands]

                    # sample
                    cand_ordering = np.random.choice(
                        a=list(cands), size=len(cands), p=distribution, replace=False
                    )

                    cand_ordering_by_bloc[b] = list(cand_ordering)

                ranking = [frozenset({"-1"})] * len(bt)
                for i, b in enumerate(bt):
                    # append the current first candidate, then remove them from the ordering
                    ranking[i] = frozenset({cand_ordering_by_bloc[b][0]})
                    cand_ordering_by_bloc[b].pop(0)

                if len(zero_cands) > 0:
                    ranking.append(frozenset(zero_cands))
                ballot_pool[j] = Ballot(ranking=tuple(ranking), weight=1)

            pp = PreferenceProfile(ballots=tuple(ballot_pool))
            pp = pp.group_ballots()
            pref_profile_by_bloc[bloc] = pp

        # combine the profiles
        pp = PreferenceProfile()
        for profile in pref_profile_by_bloc.values():
            pp += profile

        if by_bloc:
            return (pref_profile_by_bloc, pp)

        # else return the combined profiles
        else:
            return pp


class Spatial(BallotGenerator):
    """
    Spatial model for ballot generation. In some metric space determined
    by an input distance function, randomly sample each voter's and
    each candidate's positions from input voter and candidate distributions.
    Using generate_profile() outputs a ranked profile which is consistent
    with the sampled positions (respects distances).

    Args:
        candidates (list[str]): List of candidate strings.
        voter_dist (Callable[..., np.ndarray], optional): Distribution to sample a single
            voter's position from, defaults to uniform distribution.
        voter_dist_kwargs: (Optional[Dict[str, Any]], optional): Keyword args to be passed to
            voter_dist, defaults to None, which creates the unif(0,1) distribution in 2 dimensions.
        candidate_dist: (Callable[..., np.ndarray], optional): Distribution to sample a
            single candidate's position from, defaults to uniform distribution.
        candidate_dist_kwargs: (Optional[Dict[str, Any]], optional): Keyword args to be passed
            to candidate_dist, defaults to None, which creates the unif(0,1)
            distribution in 2 dimensions.
        distance: (Callable[[np.ndarray, np.ndarray], float]], optional):
            Computes distance between a voter and a candidate,
            defaults to euclidean distance.
    Attributes:
        candidates (list[str]): List of candidate strings.
        voter_dist (Callable[..., np.ndarray], optional): Distribution to sample a single
            voter's position from, defaults to uniform distribution.
        voter_dist_kwargs: (Optional[Dict[str, Any]], optional): Keyword args to be passed to
            voter_dist, defaults to None, which creates the unif(0,1) distribution in 2 dimensions.
        candidate_dist: (Callable[..., np.ndarray], optional): Distribution to sample a
            single candidate's position from, defaults to uniform distribution.
        candidate_dist_kwargs: (Optional[Dict[str, Any]], optional): Keyword args to be passed
            to candidate_dist, defaults to None, which creates the unif(0,1)
            distribution in 2 dimensions.
        distance: (Callable[[np.ndarray, np.ndarray], float]], optional):
            Computes distance between a voter and a candidate,
            defaults to euclidean distance.
    """

    def __init__(
        self,
        candidates: list[str],
        voter_dist: Callable[..., np.ndarray] = np.random.uniform,
        voter_dist_kwargs: Optional[Dict[str, Any]] = None,
        candidate_dist: Callable[..., np.ndarray] = np.random.uniform,
        candidate_dist_kwargs: Optional[Dict[str, Any]] = None,
        distance: Callable[[np.ndarray, np.ndarray], float] = euclidean_dist,
    ):
        super().__init__(candidates=candidates)
        self.voter_dist = voter_dist
        self.candidate_dist = candidate_dist

        if voter_dist_kwargs is None:
            if voter_dist is np.random.uniform:
                voter_dist_kwargs = {"low": 0.0, "high": 1.0, "size": 2.0}
            else:
                voter_dist_kwargs = {}

        try:
            self.voter_dist(**voter_dist_kwargs)
        except TypeError:
            raise TypeError("Invalid kwargs for the voter distribution.")

        self.voter_dist_kwargs = voter_dist_kwargs

        if candidate_dist_kwargs is None:
            if candidate_dist is np.random.uniform:
                candidate_dist_kwargs = {"low": 0.0, "high": 1.0, "size": 2.0}
            else:
                candidate_dist_kwargs = {}

        try:
            self.candidate_dist(**candidate_dist_kwargs)
        except TypeError:
            raise TypeError("Invalid kwargs for the candidate distribution.")

        self.candidate_dist_kwargs = candidate_dist_kwargs

        try:
            v = self.voter_dist(**self.voter_dist_kwargs)
            c = self.candidate_dist(**self.candidate_dist_kwargs)
            distance(v, c)
        except TypeError:
            raise TypeError(
                "Distance function is invalid or incompatible "
                "with voter/candidate distributions."
            )

        self.distance = distance

    def generate_profile(
        self, number_of_ballots: int, by_bloc: bool = False
    ) -> Tuple[PreferenceProfile, dict[str, np.ndarray], np.ndarray]:
        """
        Samples a metric position for number_of_ballots voters from
        the voter distribution. Samples a metric position for each candidate
        from the input candidate distribution. With sampled
        positions, this method then creates a ranked PreferenceProfile in which
        voter's preferences are consistent with their distances to the candidates
        in the metric space.

        Args:
            number_of_ballots (int): The number of ballots to generate.
            by_bloc (bool): Dummy variable from parent class.

        Returns:
            Tuple[PreferenceProfile, dict[str, numpy.ndarray], numpy.ndarray]:
                A tuple containing the preference profile object,
                a dictionary with each candidate's position in the metric
                space, and a matrix where each row is a single voter's position
                in the metric space.
        """

        candidate_position_dict = {
            c: self.candidate_dist(**self.candidate_dist_kwargs)
            for c in self.candidates
        }
        voter_positions = np.array(
            [
                self.voter_dist(**self.voter_dist_kwargs)
                for v in range(number_of_ballots)
            ]
        )

        ballot_pool = [["c"] * len(self.candidates) for _ in range(number_of_ballots)]
        for v in range(number_of_ballots):
            distance_dict = {
                c: self.distance(voter_positions[v], c_position)
                for c, c_position in candidate_position_dict.items()
            }
            candidate_order = sorted(distance_dict, key=distance_dict.__getitem__)
            ballot_pool[v] = candidate_order

        return (
            self.ballot_pool_to_profile(ballot_pool, self.candidates),
            candidate_position_dict,
            voter_positions,
        )


class ClusteredSpatial(BallotGenerator):
    """
    Clustered spatial model for ballot generation. In some metric space
    determined by an input distance function, randomly sample
    each candidate's positions from input candidate distribution. Then
    sample voters's positions from a distribution centered around each
    of the candidate's positions.

    NOTE: We currently only support the following list of voter distributions:
    [np.random.normal, np.random.laplace, np.random.logistic, np.random.gumbel],
    which is the complete list of numpy distributions that accept a 'loc' parameter allowing
    us to center the distribution around each candidate. For more
    information on numpy supported distributions and their parameters, please visit:
    https://numpy.org/doc/1.16/reference/routines.random.html.

    Args:
        candidates (list[str]): List of candidate strings.
        voter_dist (Callable[..., np.ndarray], optional): Distribution to sample a single
            voter's position from, defaults to normal(0,1) distribution.
        voter_dist_kwargs: (Optional[dict[str, Any]], optional): Keyword args to be passed to
            voter_dist, defaults to None, which creates the unif(0,1) distribution in 2 dimensions.
        candidate_dist: (Callable[..., np.ndarray], optional): Distribution to sample a
            single candidate's position from, defaults to uniform distribution.
        candidate_dist_kwargs: (Optional[Dict[str, float]], optional): Keyword args to be passed
            to candidate_dist, defaults None which creates the unif(0,1)
            distribution in 2 dimensions.
        distance: (Callable[[np.ndarray, np.ndarray], float]], optional):
            Computes distance between a voter and a candidate,
            defaults to euclidean distance.
    Attributes:
        candidates (list[str]): List of candidate strings.
        voter_dist (Callable[..., np.ndarray], optional): Distribution to sample a single
            voter's position from, defaults to uniform distribution.
        voter_dist_kwargs: (Optional[dict[str, Any]], optional): Keyword args to be passed to
            voter_dist, defaults to None, which creates the unif(0,1) distribution in 2 dimensions.
        candidate_dist: (Callable[..., np.ndarray], optional): Distribution to sample a
            single candidate's position from, defaults to uniform distribution.
        candidate_dist_kwargs: (Optional[Dict[str, float]], optional): Keyword args to be passed
            to candidate_dist, defaults None which creates the unif(0,1)
            distribution in 2 dimensions.
        distance: (Callable[[np.ndarray, np.ndarray], float]], optional):
            Computes distance between a voter and a candidate,
            defaults to euclidean distance.
    """

    def __init__(
        self,
        candidates: list[str],
        voter_dist: Callable[..., np.ndarray] = np.random.normal,
        voter_dist_kwargs: Optional[Dict[str, Any]] = None,
        candidate_dist: Callable[..., np.ndarray] = np.random.uniform,
        candidate_dist_kwargs: Optional[Dict[str, Any]] = None,
        distance: Callable[[np.ndarray, np.ndarray], float] = euclidean_dist,
    ):
        super().__init__(candidates=candidates)
        self.candidate_dist = candidate_dist
        self.voter_dist = voter_dist

        if voter_dist_kwargs is None:
            if self.voter_dist is np.random.normal:
                voter_dist_kwargs = {
                    "loc": 0,
                    "std": np.array(1.0),
                    "size": np.array(2.0),
                }
            else:
                voter_dist_kwargs = {}

        if voter_dist.__name__ not in ["normal", "laplace", "logistic", "gumbel"]:
            raise ValueError("Input voter distribution not supported.")

        try:
            voter_dist_kwargs["loc"] = 0
            self.voter_dist(**voter_dist_kwargs)
        except TypeError:
            raise TypeError("Invalid kwargs for the voter distribution.")

        self.voter_dist_kwargs = voter_dist_kwargs

        if candidate_dist_kwargs is None:
            if self.candidate_dist is np.random.uniform:
                candidate_dist_kwargs = {"low": 0.0, "high": 1.0, "size": 2.0}
            else:
                candidate_dist_kwargs = {}

        try:
            self.candidate_dist(**candidate_dist_kwargs)
        except TypeError:
            raise TypeError("Invalid kwargs for the candidate distribution.")

        self.candidate_dist_kwargs = candidate_dist_kwargs

        try:
            v = self.voter_dist(**self.voter_dist_kwargs)
            c = self.candidate_dist(**self.candidate_dist_kwargs)
            distance(v, c)
        except TypeError:
            raise TypeError(
                "Distance function is invalid or incompatible "
                "with voter/candidate distributions."
            )

        self.distance = distance

    def generate_profile_with_dict(
        self, number_of_ballots: dict[str, int], by_bloc: bool = False
    ) -> Tuple[PreferenceProfile, dict[str, np.ndarray], np.ndarray]:
        """
        Samples a metric position for each candidate
        from the input candidate distribution. For each candidate, then sample
        number_of_ballots[candidate] metric positions for voters
        which will be centered around the candidate.
        With sampled positions, this method then creates a ranked PreferenceProfile in which
        voter's preferences are consistent with their distances to the candidates
        in the metric space.

        Args:
            number_of_ballots (dict[str, int]): The number of voters attributed
                        to each candidate {candidate string: # voters}.
            by_bloc (bool): Dummy variable from parent class.

        Returns:
            Tuple[PreferenceProfile, dict[str, numpy.ndarray], numpy.ndarray]:
                A tuple containing the preference profile object,
                a dictionary with each candidate's position in the metric
                space, and a matrix where each row is a single voter's position
                in the metric space.
        """

        candidate_position_dict = {
            c: self.candidate_dist(**self.candidate_dist_kwargs)
            for c in self.candidates
        }

        n_voters = sum(number_of_ballots.values())
        voter_positions = [np.zeros(2) for _ in range(n_voters)]
        vidx = 0
        for c, c_position in candidate_position_dict.items():
            for v in range(number_of_ballots[c]):
                self.voter_dist_kwargs["loc"] = c_position
                voter_positions[vidx] = self.voter_dist(**self.voter_dist_kwargs)
                vidx += 1

        ballot_pool = [
            ["c"] * len(self.candidates) for _ in range(len(voter_positions))
        ]
        for v in range(len(voter_positions)):
            v_position = voter_positions[v]
            distance_dict = {
                c: self.distance(v_position, c_position)
                for c, c_position, in candidate_position_dict.items()
            }
            candidate_order = sorted(distance_dict, key=distance_dict.__getitem__)
            ballot_pool[v] = candidate_order

        voter_positions_array = np.vstack(voter_positions)

        return (
            self.ballot_pool_to_profile(ballot_pool, self.candidates),
            candidate_position_dict,
            voter_positions_array,
        )<|MERGE_RESOLUTION|>--- conflicted
+++ resolved
@@ -525,7 +525,6 @@
     def __init__(self, **data):
         super().__init__(alpha=float("inf"), **data)
 
-<<<<<<< HEAD
     def generate_profile(
         self, number_of_ballots: int, by_bloc: bool = False, use_optimized=False,
         max_ballot_length = None, allow_short_ballots = False
@@ -596,139 +595,6 @@
         #print(f"Total Cache Writes = {self._cache_writes}")
         #print(f"Total Cache reads = {self._cache_reads}")
         return self.ballot_pool_to_profile(ballots, self.candidates)
-
-=======
-    
-    def generate_profile_IC_optimized(self, number_of_ballots, by_bloc: bool = False) -> PreferenceProfile | Dict:
-        '''
-            Generate a preference profile for IC in a space and time
-            efficient way.
-
-            See BallotSimplex.generate_profile for method signature
-                description
-        '''
-        rng = np.random.default_rng()
-        ballots = [rng.permutation(self.candidates) for _ in range(number_of_ballots)]
-        return self.ballot_pool_to_profile(ballots, self.candidates)
-
-
-    def generate_profile_MCMC(self, number_of_ballots, by_bloc: bool = False) -> PreferenceProfile | Dict:
-        '''
-            MCMC which performs a simple random walk along the built
-            in votekit ballot graph class.
-            Has overhead issues, because said class stores all n!
-            permutations as the nodes in a networkx instance.
-        '''
-        BURN_IN_TIME = 100
-        # NOTE: nodes in the ballot graph implementation are tuples
-            # (1,2,..n) where n is the number of given candidates
-        ballot_graph = BallotGraph(self.candidates, allow_partial=False)
-        next_node = list(range(1, len(self.candidates)+1)) 
-        random.shuffle(next_node)
-        next_node = tuple(next_node)
-
-        # burn in walk TODO: is this needed? If so make this an
-        # argument
-        for i in range(BURN_IN_TIME): # NOTE: do we know what the mixing time should be for this markov chain?
-            neighs = list(ballot_graph.graph.neighbors(next_node))
-            next_node = random.choice(neighs)
-        
-        # perform simple random walk and record the steps
-        ballots = []
-        cands_as_nparray = np.array(self.candidates)
-        for _ in range(number_of_ballots):
-            neighs = list(ballot_graph.graph.neighbors(next_node))
-            next_node = random.choice(neighs)
-            node_as_cands_idx = [i-1 for i in next_node]
-            ballots.append(cands_as_nparray[node_as_cands_idx]) 
-        
-        return self.ballot_pool_to_profile(ballots, self.candidates)
-
-
-    def generate_profile_MCMC_optimized(self, number_of_ballots, by_bloc: bool = False) -> PreferenceProfile | Dict:
-        '''
-            Simple random walk on the neighbour-swap ballot graph. The
-                BallotGraph class generates and saves all nodes n!
-                nodes. And so here we perform a simple random walk
-                where we only compute and save the immediate
-                neighbours.
-        '''
-
-        def compute_neighs(node):
-            '''
-            Helper function to compute the adjacent-only swaps
-                and thus giving all the ballot-graph neighbours of
-                `node' 
-            returns: list of lists, each element being an
-                adjacent-only swap of node
-            '''
-            # this jank-ass formula works for every i except i=0, and
-            # so i will handle that case seperately
-            neighs = [node[:i] + node[i+1:i-1:-1] + node[i+2:] for i in range(1, len(node)-1)]
-            neighs.append(node[1::-1] + node[2:])
-            return neighs
-
-
-        # initialize current ballot at some starting node
-        # for each i in {num of ballots}
-        # compute all n-1 swaps for current ballot
-        # uniformally choose one of the n-1 swaps to step to next
-        # record the destination of next step
-        BURN_IN_TIME = 5000 # TODO: change this to a parameter 
-        num_cands = len(self.candidates)
-        ballot_ind = np.zeros((number_of_ballots, num_cands), dtype=np.int8)
-        # initialize starting node
-        next_node = list(range(num_cands))
-        random.shuffle(next_node)
-        # burn in loop
-        for i in range(BURN_IN_TIME):
-            neighs = compute_neighs(next_node)
-            next_node = random.choice(neighs)
-
-        # writing loop
-        for i in range(number_of_ballots):
-            neighs = compute_neighs(next_node)
-            next_node = random.choice(neighs)
-            ballot_ind[i] = np.array(next_node)
-
-        cands_as_nparray = np.array(self.candidates)
-        ballots = [cands_as_nparray[i] for i in ballot_ind]
-        return self.ballot_pool_to_profile(ballots, self.candidates) 
-
-
-    def generate_profile_space_optimized(self, number_of_ballots, by_bloc = False):
-        '''
-            Generates a preference profile in such a way that does not
-            hold then entire n! possible ballots in memory.
-
-            See BallotSimplex.generate_profile for signature
-        '''
-
-        num_cands = len(self.candidates)
-        perm_set = it.permutations(self.candidates, num_cands)
-        indices_chosen = np.random.choice(a=math.factorial(num_cands), size=number_of_ballots, replace=False)
-        sorted_indices = np.sort(indices_chosen)
-        
-        ballots = np.zeros((number_of_ballots, num_cands), dtype=type(self.candidates[0])) 
-        # NOTE: assuming each ballot is complete here
-        # NOTE: assuming that self.candidates is populated and each
-            # candidate has the same datatype
-
-        # lazily evaluate the permutation generator and grab each of
-        # the desired indices
-        next_avail_index = 0
-        for i in range(sorted_indices[-1]+1): # we only need to grab max(indices) elements from it.permutations
-            if i == sorted_indices[next_avail_index]:
-                ballots[next_avail_index] = np.array(next(perm_set))
-                next_avail_index += 1 # is there another way of doing this which does not rely on me correctly incrementing this counter?
-            else:
-                next(perm_set)
-        np.random.shuffle(ballots) # is it worth reorganizing ballots into the original sampled order?
-
-        return self.ballot_pool_to_profile(ballots, self.candidates)
-
-
->>>>>>> dbcd82b3
 
 class ImpartialAnonymousCulture(BallotSimplex):
     """
