--- conflicted
+++ resolved
@@ -12,11 +12,7 @@
     strategy:
       max-parallel: 4
       matrix:
-<<<<<<< HEAD
-        python-version: ["3.9", "3.13"]
-=======
         python-version: ["3.10", "3.13"]
->>>>>>> 2e2c0a96
 
     steps:
     # Python & dependency installation
